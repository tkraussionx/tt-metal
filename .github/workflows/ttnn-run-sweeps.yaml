--- conflicted
+++ resolved
@@ -76,13 +76,10 @@
           - data_movement.slice.slice_pytorch2_tiled
           - data_movement.permute.permute_pytorch2_rm
           - data_movement.permute.permute_pytorch2_tiled
-<<<<<<< HEAD
+          - data_movement.transpose.transpose_pytorch2
+          - data_movement.transpose.transpose_interleaved
           - eltwise.unary.sqrt.sqrt_interleaved
           - eltwise.unary.square.square_interleaved
-=======
-          - data_movement.transpose.transpose_pytorch2
-          - data_movement.transpose.transpose_interleaved
->>>>>>> 7ba291db
   schedule:
     - cron: "0 21 * * *" # This cron schedule runs the workflow at 9:00pm UTC nightly
 
