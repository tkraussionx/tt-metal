--- conflicted
+++ resolved
@@ -436,14 +436,11 @@
     pass &= ConfigureDeviceWithProgram(device, program);
     pass &= LaunchKernels(device, program);
 
-<<<<<<< HEAD
     if (enable_profile) {
         std::cout << "Dumping profiling results in " << profile_path << std::endl;
         DumpDeviceProfileResults(device, program);
     }
 
-=======
->>>>>>> c3bb75fa
     TT_ASSERT(pass);
 
     return output;
