#include "tt_dnn/op_library/conv/conv_op.hpp"

#include "tt_metal/host_api.hpp"
#include "tt_metal/common/constants.hpp"
// #include "test/tt_metal/llrt/test_libs/debug_mailbox.hpp"
#include "libs/dtx/dtx.hpp"
#include "libs/dtx/dtx_passes.hpp"
#include "llrt/tt_debug_print_server.hpp"
<<<<<<< HEAD
#include "tt_metal/tools/profiler/op_profiler.hpp"
=======

>>>>>>> 926cf602
using namespace tt::constants;
namespace tt {

namespace tt_metal {

void create_CBs_for_fused_matmul_new_alloc(tt_metal::Program &program,
                                tt_metal::Device* device,
<<<<<<< HEAD
                                // CoreCoord core,
=======
>>>>>>> 926cf602
                                CoreRange core,
                                uint32_t act_block_size,
                                uint32_t weight_block_size,
                                uint32_t output_block_size,
                                uint32_t reblock_size,
                                uint32_t num_bytes_for_df,
                                bool untilize_out) {
    uint32_t in0_cb                                   = 0;
    uint32_t in1_cb                                   = 1;
    uint32_t tilize_mode_tilized_in0_cb               = 24;
    uint32_t matmul_partials_cb                       = 25;
    uint32_t untilize_mode_final_matmul_partials_cb   = 26;
    uint32_t untilize_mode_reblock_cb                 = 27;
    uint32_t out0_cb                                  = 16;

    uint32_t single_tile_size = num_bytes_for_df * 1024;

    uint32_t num_output_tiles = output_block_size;

    // Invariants
    uint32_t cb0_tiles = act_block_size;
    auto cb_in0 = tt_metal::CreateCircularBuffers(
        program,
        device,
        in0_cb,
        core,
        cb0_tiles,
        cb0_tiles * single_tile_size,
        tt::DataFormat::Float16_b
    );

    uint32_t cb1_tiles = weight_block_size;
    auto cb_in1 = tt_metal::CreateCircularBuffers(
        program,
        device,
        in1_cb,
        core,
        cb1_tiles,
        cb1_tiles * single_tile_size,
        tt::DataFormat::Float16_b
    );

    // Used for placing tilized activations
    auto cb_src0_tilized = tt_metal::CreateCircularBuffers(
        program,
        device,
        tilize_mode_tilized_in0_cb,
        core,
        cb0_tiles,
        cb0_tiles * single_tile_size,
        tt::DataFormat::Float16_b
    );
    if(untilize_out) {
        auto cb_matmul_partials = tt_metal::CreateCircularBuffers(
            program,
            device,
            matmul_partials_cb,
            core,
            num_output_tiles,
            num_output_tiles * single_tile_size,
            tt::DataFormat::Float16_b
        );

        // Shares same address space as matmul partials
        auto cb_final_matmul_partials = tt_metal::CreateCircularBuffers(
            program,
            device,
            untilize_mode_final_matmul_partials_cb,
            core,
            num_output_tiles,
            num_output_tiles * single_tile_size,
            tt::DataFormat::Float16_b
        );

        // Supposed to be a small CB only responsible for reorganizing
        // the output blocks to fill the whole "per core output block width"
        uint32_t reblock_cb_tiles = reblock_size; // Only space for one row
        auto cb_reblock = tt_metal::CreateCircularBuffers(
            program,
            device,
            untilize_mode_reblock_cb,
            core,
            reblock_cb_tiles,
            reblock_cb_tiles * single_tile_size,
            tt::DataFormat::Float16_b
        );

        auto cb_output = tt_metal::CreateCircularBuffers(
            program,
            device,
            out0_cb,
            core,
            num_output_tiles,
            num_output_tiles * single_tile_size,
            tt::DataFormat::Float16_b
        );
    }
    else {

        auto cb_matmul_partials = tt_metal::CreateCircularBuffers(
            program,
            device,
            matmul_partials_cb,
            core,
            num_output_tiles,
            num_output_tiles * single_tile_size,
            tt::DataFormat::Float16_b
        );

        auto cb_matmul_partials_addr = cb_matmul_partials->address();

        auto cb_output = tt_metal::CreateCircularBuffers(
            program,
            device,
            out0_cb,
            core,
            num_output_tiles,
            num_output_tiles * single_tile_size,
            cb_matmul_partials_addr,
            tt::DataFormat::Float16_b
        );

    }
}

Tensor create_output_dram_buffer_(Device * device, DataType data_type, std::array<uint32_t, 4> cshape, bool untilize_out) {
    tt::tt_metal::Layout out_layout;
    tt_metal::Tensor output = tt_metal::Tensor(
        cshape,
        data_type,
        untilize_out ? tt::tt_metal::Layout::ROW_MAJOR : tt::tt_metal::Layout::TILE,
        device);

    return output;
}

std::tuple<uint32_t, uint32_t, uint32_t, uint32_t, uint32_t> compute_conv_op_block_info(uint32_t M, uint32_t K, uint32_t N) {
    uint32_t single_tile_size_bytes = 2 * 1024;
    std::string report_string = "";

    // Constraint 1: in0 and in1 should fit in L1. If not, slice into blocks
    // Harcoded max sizes that can fit all CBs into 1MB - reserved KB L1 space
    // TODO: remove hardcoded values and calculate them.
    uint32_t max_in0_block_bytes = 50 * 1024;
    uint32_t max_in1_block_bytes = 50 * 1024;
    uint32_t max_in0_block_tiles = max_in0_block_bytes / single_tile_size_bytes;
    uint32_t max_in1_block_tiles = max_in1_block_bytes / single_tile_size_bytes;
    uint32_t num_blocks_in0_w = 1; // = number of blocks of in1 height
    uint32_t num_blocks_in0_h = 1;
    uint32_t in0_block_w = K; // = in1 block height
    uint32_t in0_block_h = M;
    if(M*K > max_in0_block_tiles) {
        // block width first
        while(in0_block_w*in0_block_h > max_in0_block_tiles && in0_block_w != 1) {
            num_blocks_in0_w += 1;
            while(K%num_blocks_in0_w != 0) {
                num_blocks_in0_w += 1;
            }
            assert(num_blocks_in0_w <= K);
            in0_block_w = K / num_blocks_in0_w;
        }
        // block in height dimension if still doesn't fit
        while(in0_block_w*in0_block_h > max_in0_block_tiles) {
            num_blocks_in0_h += 1;
            while(M%num_blocks_in0_h != 0) {
                num_blocks_in0_h += 1;
            }
            assert(num_blocks_in0_h <= M);
            in0_block_h = M / num_blocks_in0_h;
        }
    }
    // output block width = in1 block width
    // output block height = in0 block height
    // Constraint 2.1: output block width should fit in L1 CB (reblock for untilize)
    uint32_t max_n_reblock_bytes = 20 * 1024;
    uint32_t max_n_reblock_tiles = max_n_reblock_bytes / single_tile_size_bytes;
    log_debug(tt::LogOp, "max_out_reblock_tiles: {}", max_n_reblock_tiles);
    uint32_t in1_block_w = N;
    uint32_t num_blocks_in1_w = 1;
    if(in1_block_w > max_n_reblock_tiles) {
        // block the weight in width dimension
        while(in1_block_w > max_n_reblock_tiles) {
            num_blocks_in1_w += 1;
            while(N%num_blocks_in1_w != 0) {
                num_blocks_in1_w += 1;
            }
            assert(num_blocks_in1_w <= N);
            in1_block_w = N / num_blocks_in1_w;
        }
    }

    // output block width = in1 block width
    // output block height = in0 block height
    // Constraint 2.2: output block height * output width should fit in L1
    uint32_t max_out_block_bytes = 120 * 1024;
    uint32_t max_out_block_tiles = max_out_block_bytes / single_tile_size_bytes;
    log_debug(tt::LogOp, "max_out_block_tiles: {}", max_out_block_tiles);
    if(in0_block_h*in1_block_w > max_out_block_tiles) {
        // output block does not fit in L1
        // reduce the in0 block height
        while(in0_block_h*in1_block_w > max_out_block_tiles && in0_block_h != 1) {
            num_blocks_in0_h += 1;
            while(M%num_blocks_in0_h != 0) {
                num_blocks_in0_h += 1;
            }
            assert(num_blocks_in0_h <= M);
            in0_block_h = M / num_blocks_in0_h;
        }
        // if output block still doesn't fit after reducing in0 block height to 1,
        // reduce the in1 block width
        while(in0_block_h*in1_block_w > max_out_block_tiles) {
            num_blocks_in1_w += 1;
            while(N%num_blocks_in1_w != 0) {
                num_blocks_in1_w += 1;
            }
            assert(num_blocks_in1_w <= N);
            in1_block_w = N / num_blocks_in1_w;
        }
    }
    log_debug(tt::LogOp, "num_blocks_in0_h: {}", num_blocks_in0_h);
    log_debug(tt::LogOp, "num_blocks_in0_w: {}", num_blocks_in0_w);
    log_debug(tt::LogOp, "num_blocks_in1_w: {}", num_blocks_in1_w);

    // Constraint 3: output block (in0_block_h * in1_block_w) should should fit in half DST (8 tiles). If not, divide into output sublocks
    uint32_t out_subblock_h = in0_block_h;
    uint32_t out_subblock_w = in1_block_w;
    uint32_t num_out_subblocks_h = 1;
    uint32_t num_out_subblocks_w = 1;
    bool divide_h_next = true;
    while (out_subblock_h*out_subblock_w > 8) {
        if (divide_h_next) {
            if(num_out_subblocks_h < in0_block_h) {
                num_out_subblocks_h += 1;
                while(in0_block_h % num_out_subblocks_h != 0) {
                    num_out_subblocks_h += 1;
                }
            }
            out_subblock_h = in0_block_h / num_out_subblocks_h;
            divide_h_next = false;
        }
        else {
            if(num_out_subblocks_w < in1_block_w) {
                num_out_subblocks_w += 1;
                while(in1_block_w % num_out_subblocks_w != 0) {
                    num_out_subblocks_w += 1;
                }
            }
            out_subblock_w = in1_block_w / num_out_subblocks_w;
            divide_h_next = true;
        }
    }
    log_debug(tt::LogOp, "out_subblock_h: {}", out_subblock_h);
    log_debug(tt::LogOp, "out_subblock_w: {}", out_subblock_w);
    return std::make_tuple(num_blocks_in0_h, num_blocks_in0_w, num_blocks_in1_w, out_subblock_h, out_subblock_w);
}

<<<<<<< HEAD
vector<uint32_t> compute_conv_as_mm_shape(const std::vector<int>& shape, const std::vector<int>& conv_params, uint32_t in0_block_h, uint32_t in0_block_w) {
=======
vector<uint32_t> compute_conv_as_mm_shape(vector<int> shape, const std::vector<int>& conv_params, uint32_t in0_block_h, uint32_t in0_block_w) {
>>>>>>> 926cf602
    int conv_input_x = shape[2];
    int conv_input_y = shape[1];
    int conv_input_z = shape[0];
    int R = conv_params[0];
    int S = conv_params[1];
    int U = conv_params[2];
    int V = conv_params[3];
    int Pad_H = conv_params[4];
    int Pad_W = conv_params[5];
    int conv_output_h = ((conv_input_x - R + (2 * Pad_H)) / U) + 1;
    int conv_output_w = ((conv_input_y - S + (2 * Pad_W)) / V) + 1;
    {
        log_debug(tt::LogOp, "conv_input_x: {}", conv_input_x);
        log_debug(tt::LogOp, "conv_input_y: {}", conv_input_y);
        log_debug(tt::LogOp, "conv_input_z: {}", conv_input_z);
        log_debug(tt::LogOp, "kernel_size_y: {}", R);
        log_debug(tt::LogOp, "kernel_size_x: {}", S);
        log_debug(tt::LogOp, "stride_y: {}", U);
        log_debug(tt::LogOp, "stride_x: {}", V);
        log_debug(tt::LogOp, "pad_y: {}", Pad_H);
        log_debug(tt::LogOp, "pad_x: {}", Pad_W);
        log_debug(tt::LogOp, "conv_output_x: {}", conv_output_w);
        log_debug(tt::LogOp, "conv_output_y: {}", conv_output_h);
    }
    // pad height
    uint32_t num_rows = (uint32_t) conv_output_h*conv_output_w;
    uint32_t in0_block_h_datums = in0_block_h * TILE_HEIGHT;
    uint32_t num_rows_padded = (uint32_t) (ceil((double) num_rows / (double) in0_block_h_datums ) * in0_block_h_datums);
    uint32_t num_cols = conv_input_z*R*S;
    uint32_t in0_block_w_datums = in0_block_w * TILE_WIDTH;
    uint32_t num_cols_padded = (uint32_t) (ceil((double) num_cols / (double) in0_block_w_datums ) * in0_block_w_datums);
    return {1,num_rows_padded, num_cols_padded};
}

std::pair<vector<uint32_t>, vector<uint32_t>> populate_address_map_vectors_for_reader_kernel(vector<uint32_t> address_map_raw) {
    // This function is called twice i.e., for activation and weight address maps
    // "address_map_raw" is the DTX address map vector returned from DTX "conv_transform" function.
    // "address_map_raw" contains metadata along with the address map data for all groups
    // To keep the reader kernel simple, the metadata is separated into a different buffer
    // So two buffers are created -
    // First buffer is in DRAM containing the address map for all groups
    //      This DRAM buffer is big and is streamed into L1 scratchpad
    // Second buffer contains the metadata and is copied to L1 from host
    // It contains number of groups in its first index, followed by group info for each group -
    //      1. dram read address offset of address map group in dram buffer (in bytes)
    //      2. size of address map group in dram buffer (in datums, not bytes)
    // TODO (nshanker), support for streaming the second buffer from dram if it does not fit in L1
    vector<uint32_t> address_map; // will be in dram
    vector<uint32_t> address_map_metadata; // will be in l1

    uint32_t num_address_map_fields_per_transfer = 4; // TODO (nshanker): remove hardcoded 4 and get this value from output of DTX
    uint32_t num_dtx_groups = address_map_raw[0];
    address_map_metadata.push_back(address_map_raw[0]);
    uint32_t address_map_raw_index = 1;
    uint32_t current_group_dram_address_offset = 0;
    for(uint32_t g = 0; g < num_dtx_groups; g++) {
        // insert group's dram read address (in bytes) in metadata buffer
        // Separate reads are issued for each "address map group"
        // DRAM reads should be 32B aligned
        assert(current_group_dram_address_offset%32 == 0);
        address_map_metadata.push_back(current_group_dram_address_offset);
        // insert group size (datums, not in bytes) into metadata buffer
        uint32_t current_group_size = address_map_raw[address_map_raw_index];
        address_map_metadata.push_back(current_group_size);
        address_map_raw_index += 1;
        // insert address map for this group into the address map buffer
        auto address_map_raw_current_group_start = address_map_raw.begin() + address_map_raw_index;
        address_map.insert(address_map.end(),
                                address_map_raw_current_group_start,
                                address_map_raw_current_group_start + current_group_size);
        address_map_raw_index += current_group_size;
        // Pad 0s in address map buffer to ensure each read address is 32B aligned (32/sizeof(uint32_t) == 8 elements)
        uint32_t current_group_size_padded = (uint32_t) (ceil((double) current_group_size / (double) 8) * 8);
        if(current_group_size_padded != current_group_size) {
            assert(current_group_size_padded > current_group_size);
            address_map.insert(address_map.end(), current_group_size_padded - current_group_size, 0);
        }
        // update next group's dram read address offset (in bytes)
        current_group_dram_address_offset += (current_group_size_padded*sizeof(uint32_t));
    }
    return make_pair(std::move(address_map), std::move(address_map_metadata));
}

Program conv_as_large_bmm_single_core_(const Tensor& a, const Tensor &b, vector<int> conv_params,
                                       uint32_t in0_block_h, uint32_t in0_block_w, uint32_t in1_block_w,
                                       uint32_t out_subblock_h, uint32_t out_subblock_w, bool untilize_out, Tensor &output) {
    bool pass = true;
    tt_metal::Device *device = a.device();
    TT_ASSERT(a.layout() == Layout::CHANNELS_LAST, "Conv activation should be in channels last layout");
    TT_ASSERT(a.shape()[0] == 1, "Only batch size 1 supported.");
    uint32_t num_bytes_of_df = 2; // 2 bytes for bfloat16
    uint32_t activation_C = a.shape()[1];
    //TT_ASSERT(activation_C % TILE_WIDTH == 0, "Channel depth must be divisible by tile width(32).");
    // Compute the 2d matrix shape
<<<<<<< HEAD
    std::vector<int> activation_shape{(int)a.shape()[1], (int)a.shape()[2], (int)a.shape()[3]};
=======
    vector<int> activation_shape = {(int)a.shape()[1], (int)a.shape()[2], (int)a.shape()[3]};    // TODO: Update types to use just one kind
    // Shape activation_shape_shape = {a.shape()[0], a.shape()[1], a.shape()[2], a.shape()[3]};
>>>>>>> 926cf602
    auto matrix_shape = compute_conv_as_mm_shape(activation_shape, conv_params, in0_block_h, in0_block_w);
    assert(matrix_shape.size() == 3);
    assert(matrix_shape[0] == 1);
    uint32_t num_rows = (uint32_t) matrix_shape[1];
    uint32_t num_cols = (uint32_t) matrix_shape[2];

    // More Checks
    uint32_t Ba = 1;
    uint32_t Ca = 1;
    auto Ha = num_rows;
    auto Wa = num_cols;
    const auto [Bb, Cb, Hb, Wb] = b.shape();
    // Normal matrix shape checks
    TT_ASSERT(Ba == 1, "So far, large matmul op has only been tested for batch one.");
    TT_ASSERT(Ba == Bb, "Batch dimension needs to match");
    TT_ASSERT(Ca == Cb, "Channel dimension needs to match");
    TT_ASSERT(Wa == Hb, "The width of tensor a needs to match the height of tensor b");

    // Tile size divisibility checks
    TT_ASSERT(Ha % TILE_HEIGHT == 0, "Height of tensor a needs to be divisible by 32");
    TT_ASSERT(Wa % TILE_WIDTH == 0, "Width of tensor a needs to be divisible by 32");
    TT_ASSERT(Hb % TILE_HEIGHT == 0, "Height of tensor b needs to be divisible by 32");
    TT_ASSERT(Wb % TILE_WIDTH == 0, "Width of tensor b needs to be divisible by 32");

    // Device compatibility checks
    TT_ASSERT(not a.on_host() and not b.on_host(), "Operands to large matmul need to be on device!");
    TT_ASSERT(a.device() == b.device(), "Operands to large matmul need to be on the same device!");
    TT_ASSERT(a.buffer() != nullptr and b.buffer() != nullptr, "Operands to large matmul need to be allocated in buffers on device!");
    // Convert tensor dims to tile dims
    uint32_t B   = Ba;
    uint32_t Hat = Ha / TILE_HEIGHT;
    uint32_t Wat = Wa / TILE_WIDTH;
    uint32_t Wbt = Wb / TILE_WIDTH;
    log_debug(tt::LogOp, "Hat(MM Activation H in tiles): {}", Hat);
    log_debug(tt::LogOp, "Wat(MM Activation W (MM Weight H) in tiles): {}", Wat);
    log_debug(tt::LogOp, "Wbt(MM Weight W in tiles): {}", Wbt);
    // compute block size of input, weight and subblock size of the output
    //auto [num_blocks_in0_h, num_blocks_in0_w, num_blocks_in1_w, out_subblock_h, out_subblock_w] = compute_conv_op_block_info(Hat, Wat, Wbt);

    assert(Hat % in0_block_h == 0);
    assert(Wat % in0_block_w == 0);
    assert(Wbt % in1_block_w == 0);

    uint32_t num_blocks_in0_h = Hat / in0_block_h;
    uint32_t num_blocks_in0_w = Wat / in0_block_w;
    uint32_t num_blocks_in1_w = Wbt / in1_block_w;

    // in0 block info
    uint32_t in0_block_w_datums = Wa / num_blocks_in0_w;
    uint32_t in0_block_h_datums = Ha / num_blocks_in0_h;

    // in1 block info
    uint32_t in1_block_w_datums = Wb / num_blocks_in1_w;
    assert(in1_block_w % out_subblock_w == 0);
    uint32_t in1_num_subblocks = in1_block_w / out_subblock_w;
    uint32_t in1_block_h = in0_block_w;
    uint32_t in1_block_num_tiles = in1_block_w * in1_block_h;

    // DTX conv activation transform
    auto [act_address_map_raw, weight_address_map_raw]  = conv_transform(activation_shape, {(int) Wb, (int) activation_shape[0], (int) conv_params[0], (int) conv_params[1]}, conv_params,
                            in0_block_h_datums, in0_block_w_datums, in1_block_w_datums,
                            num_blocks_in0_h, num_blocks_in1_w, num_bytes_of_df);

    // sanity check
    uint32_t num_dtx_groups = act_address_map_raw[0];
    assert(weight_address_map_raw[0] == num_dtx_groups);

    auto [act_address_map, act_address_map_metadata] = populate_address_map_vectors_for_reader_kernel(act_address_map_raw);
    auto [weight_address_map, weight_address_map_metadata] = populate_address_map_vectors_for_reader_kernel(weight_address_map_raw);

    // debug prints
    int detailed_debug = 1;
    if(detailed_debug > 0) {
        log_debug(tt::LogOp, "Printing activation and weight address maps.");
        log_debug(tt::LogOp, "DTX groups: {}", num_dtx_groups);
        uint32_t act_metadata_index = 1;
        uint32_t weight_metadata_index = 1;
        uint32_t act_addr_map_index = 0;
        uint32_t weight_addr_map_index = 0;
        for(uint32_t g = 0; g < num_dtx_groups; g++) {
            log_debug(tt::LogOp, "  DTX group: {}", g);
            uint32_t act_current_group_address = act_address_map_metadata[act_metadata_index];
            act_metadata_index += 1;
            uint32_t act_current_group_size = act_address_map_metadata[act_metadata_index];
            act_metadata_index += 1;
            log_debug(tt::LogOp, "      act_current_group_address: {}", act_current_group_address);
            log_debug(tt::LogOp, "      act_current_group_size: {}", act_current_group_size);
            if(detailed_debug > 1) {
                uint32_t act_current_group_index = act_current_group_address/sizeof(uint32_t);
                for(uint32_t i = act_current_group_index; i < act_current_group_index + act_current_group_size; i+=4) {
                    log_debug(tt::LogOp, "          act_addr_map[0]: {}", act_address_map[i]);
                    log_debug(tt::LogOp, "          act_addr_map[1]: {}", act_address_map[i+1]);
                    log_debug(tt::LogOp, "          act_addr_map[2]: {}", act_address_map[i+2]);
                    log_debug(tt::LogOp, "          act_addr_map[3]: {}", act_address_map[i+3]);
                }
            }
            uint32_t weight_current_group_address = weight_address_map_metadata[weight_metadata_index];
            weight_metadata_index += 1;
            uint32_t weight_current_group_size = weight_address_map_metadata[weight_metadata_index];
            weight_metadata_index += 1;
            log_debug(tt::LogOp, "      weight_current_group_address: {}", weight_current_group_address);
            log_debug(tt::LogOp, "      weight_current_group_size: {}", weight_current_group_size);
            if(detailed_debug > 1) {
                uint32_t weight_current_group_index = weight_current_group_address/sizeof(uint32_t);
                for(uint32_t i = weight_current_group_index; i < weight_current_group_index + weight_current_group_size; i+=4) {
                    log_debug(tt::LogOp, "          weight_addr_map[0]: {}", weight_address_map[i]);
                    log_debug(tt::LogOp, "          weight_addr_map[1]: {}", weight_address_map[i+1]);
                    log_debug(tt::LogOp, "          weight_addr_map[2]: {}", weight_address_map[i+2]);
                    log_debug(tt::LogOp, "          weight_addr_map[3]: {}", weight_address_map[i+3]);
                }
            }
        }
    }

    uint32_t dram_bank_id = 0;
    auto act_address_map_buffer_size_in_dram = act_address_map.size() * sizeof(uint32_t);
    auto act_address_map_dram_buffer = tt_metal::Buffer(device, act_address_map_buffer_size_in_dram, dram_bank_id, act_address_map_buffer_size_in_dram, tt_metal::BufferType::DRAM);
    auto weight_address_map_buffer_size_in_dram = weight_address_map.size() * sizeof(uint32_t);
    auto weight_address_map_dram_buffer = tt_metal::Buffer(device, weight_address_map_buffer_size_in_dram, dram_bank_id, weight_address_map_buffer_size_in_dram, tt_metal::BufferType::DRAM);
    uint32_t act_address_map_dram_addr = act_address_map_dram_buffer.address();
    // DRAM to L1 writes should 32B aligned
    assert(act_address_map_dram_addr%32 == 0);
    auto act_dram_noc_xy = act_address_map_dram_buffer.noc_coordinates();
    uint32_t act_address_map_dram_noc_x = act_dram_noc_xy.x;
    uint32_t act_address_map_dram_noc_y = act_dram_noc_xy.y;
    uint32_t weight_address_map_dram_addr = weight_address_map_dram_buffer.address();
    // DRAM to L1 writes should 32B aligned
    assert(weight_address_map_dram_addr%32 == 0);
    auto weight_dram_noc_xy = weight_address_map_dram_buffer.noc_coordinates();
    uint32_t weight_address_map_dram_noc_x = weight_dram_noc_xy.x;
    uint32_t weight_address_map_dram_noc_y = weight_dram_noc_xy.y;

    // Write address maps to DRAM
    WriteToDeviceDRAMChannel(device, dram_bank_id, act_address_map_dram_addr, act_address_map);
    WriteToDeviceDRAMChannel(device, dram_bank_id, weight_address_map_dram_addr, weight_address_map);

    tt_metal::Program program = tt_metal::Program();
    CoreCoord core_coord = {0, 0};      // TODO: avoid another var here. Find a way to use core range instead.
    CoreRange core = {.start={0, 0}, .end={0, 0}};
    //tt_start_debug_print_server(a.device()->cluster(), {0}, {{1, 1}});

    uint32_t single_tile_size = num_bytes_of_df * TILE_HEIGHT * TILE_WIDTH;
    tt_metal::Buffer *src0_dram_buffer = a.buffer();
    tt_metal::Buffer *src1_dram_buffer = b.buffer();
    TT_ASSERT(src1_dram_buffer->size() % single_tile_size == 0, "Buffer size of tensor b must be divisible by single_tile_size (aka divisible by sizeof(df) * 1024)");

    std::array<uint32_t, 4> cshape{Ba, Ca, Ha, Wb};

<<<<<<< HEAD
    // Tensor output = create_output_dram_buffer_(a.device(), a.dtype(), cshape, untilize_out);
=======
>>>>>>> 926cf602
    tt_metal::Buffer *dst_dram_buffer = output.buffer();
    TT_ASSERT(dst_dram_buffer != nullptr, "Output buffer should be allocated on device!");

    // L1 buffers
    auto l1_bank_ids = device->bank_ids_from_logical_core(core_coord);
    TT_ASSERT(not l1_bank_ids.empty());
    auto l1_bank_id = l1_bank_ids.at(0);
    // Create scratchpad buffer in L1 to stream in dtx address map from dram
    // One scratchpad buffer is used for both activation and weight address maps
    uint32_t num_address_map_fields_per_transfer = 4; // TODO: (nshanker): remove hardcoded 4 and get this value from output of DTX
    // Scratchpad buffer size must be a multiple of 32B to ensure DRAM->L1 addresses align 32B
    auto scratch_pad_for_address_map_in_l1_b0_size_bytes = 32;
    // Scratchpad buffer size must also be a multiple of address map fields per transfer. We need all address map fields for a transfer in scratchpad.
    assert(scratch_pad_for_address_map_in_l1_b0_size_bytes % (num_address_map_fields_per_transfer*sizeof(uint32_t)) == 0);
    auto scratch_pad_for_address_map_l1_buffer = tt_metal::Buffer(device, scratch_pad_for_address_map_in_l1_b0_size_bytes, l1_bank_id, scratch_pad_for_address_map_in_l1_b0_size_bytes, tt_metal::BufferType::L1);
    uint32_t scratch_pad_for_address_map_l1_address = scratch_pad_for_address_map_l1_buffer.address();
    // DRAM to L1 writes should 32B aligned
    assert(scratch_pad_for_address_map_l1_address%32 == 0);
    // Create address map metadata buffers in L1
    // Metadata vectors are copied to L1 buffers from host before calling LaunchKernels
    auto act_address_map_metadata_l1_b0_size = act_address_map_metadata.size() * sizeof(uint32_t);
    auto act_address_map_metadata_l1_buffer = tt_metal::Buffer(device, act_address_map_metadata_l1_b0_size, l1_bank_id, act_address_map_metadata_l1_b0_size, tt_metal::BufferType::L1);
    uint32_t act_address_map_metadata_l1_address = act_address_map_metadata_l1_buffer.address();
    auto weight_address_map_metadata_l1_b0_size = weight_address_map_metadata.size() * sizeof(uint32_t);
    auto weight_address_map_metadata_l1_buffer = tt_metal::Buffer(device, weight_address_map_metadata_l1_b0_size, l1_bank_id, weight_address_map_metadata_l1_b0_size, tt_metal::BufferType::L1);
    uint32_t weight_address_map_metadata_l1_address = weight_address_map_metadata_l1_buffer.address();

    // out
    uint32_t out_dram_addr = dst_dram_buffer->address();
    uint32_t out_row_size = Wb * num_bytes_of_df;
    uint32_t out_subblock_num_tiles = out_subblock_h * out_subblock_w;

    TT_ASSERT(out_subblock_num_tiles <= 8, "Need to ensure that matmul partials fit in dst");

    // in0
    uint32_t in0_dram_addr = src0_dram_buffer->address();
    auto in0_dram_noc_xy = src0_dram_buffer->noc_coordinates();
    uint32_t in0_noc_x = in0_dram_noc_xy.x;
    uint32_t in0_noc_y = in0_dram_noc_xy.y;

    assert(Wat % in0_block_w == 0);
    assert(in0_block_h % out_subblock_h == 0);
    uint32_t in0_num_subblocks = in0_block_h / out_subblock_h;
    uint32_t in0_block_num_tiles = in0_block_h * in0_block_w;
    uint32_t in0_subblock_h = out_subblock_h;
    uint32_t in0_subblock_num_tiles = in0_subblock_h * in0_block_w;

    // in1
    uint32_t in1_dram_addr = src1_dram_buffer->address();
    auto in1_dram_noc_xy = src1_dram_buffer->noc_coordinates();
    uint32_t in1_noc_x = in1_dram_noc_xy.x;
    uint32_t in1_noc_y = in1_dram_noc_xy.y;

    // For debug
    {
        log_debug(tt::LogOp, "Hat (activation height in tiles): {}", Hat);
        log_debug(tt::LogOp, "Wat (activation width in tiles): {}", Wat);
        log_debug(tt::LogOp, "Wbt (weight width in tiles): {}", Wbt);
        log_debug(tt::LogOp, "num_blocks_in0_h: {}", num_blocks_in0_h);
        log_debug(tt::LogOp, "num_blocks_in0_w: {}", num_blocks_in0_w);
        log_debug(tt::LogOp, "num_blocks_in1_w: {}", num_blocks_in1_w);
        log_debug(tt::LogOp, "in0_dram_addr: {}", in0_dram_addr);
        log_debug(tt::LogOp, "in0_block_h: {}", in0_block_h);
        log_debug(tt::LogOp, "in0_block_h_datums: {}", in0_block_h_datums);
        log_debug(tt::LogOp, "in0_block_w: {}", in0_block_w);
        log_debug(tt::LogOp, "in0_block_w_datums: {}", in0_block_w_datums);
        log_debug(tt::LogOp, "in0_num_subblocks: {}", in0_num_subblocks);
        log_debug(tt::LogOp, "in0_block_num_tiles: {}", in0_block_num_tiles);
        log_debug(tt::LogOp, "act_address_map_dram_addr: {}", act_address_map_dram_addr);
        log_debug(tt::LogOp, "act_address_map_metadata_l1_address: {}", act_address_map_metadata_l1_address);
        log_debug(tt::LogOp, "in0_subblock_h: {}", in0_subblock_h);
        log_debug(tt::LogOp, "in0_subblock_num_tiles: {}", in0_subblock_num_tiles);
        log_debug(tt::LogOp, "in1_dram_addr: {}", in1_dram_addr);
        log_debug(tt::LogOp, "in1_num_subblocks: {}", in1_num_subblocks);
        log_debug(tt::LogOp, "in1_block_num_tiles: {}", in1_block_num_tiles);
        log_debug(tt::LogOp, "weight_address_map_dram_addr: {}", weight_address_map_dram_addr);
        log_debug(tt::LogOp, "weight_address_map_metadata_l1_address: {}", weight_address_map_metadata_l1_address);
        log_debug(tt::LogOp, "in1_block_w: {}", in1_block_w);
        log_debug(tt::LogOp, "in1_block_h: {}", in1_block_h);
        log_debug(tt::LogOp, "out_dram_addr: {}", out_dram_addr);
        log_debug(tt::LogOp, "out_row_size: {}", out_row_size);
        log_debug(tt::LogOp, "out_subblock_h: {}", out_subblock_h);
        log_debug(tt::LogOp, "out_subblock_w: {}", out_subblock_w);
        log_debug(tt::LogOp, "out_subblock_num_tiles: {}", out_subblock_num_tiles);
        log_debug(tt::LogOp, "num_dtx_groups: {}", num_dtx_groups);
        log_debug(tt::LogOp, "scratch_pad_for_address_map_l1_address: {}", scratch_pad_for_address_map_l1_address);
    }

    create_CBs_for_fused_matmul_new_alloc(
        program,
        a.device(),
        core,
        in0_block_h * in0_block_w,
        in1_block_h * in1_block_w,
        in0_block_h * in1_block_w,
        in1_block_w,
        num_bytes_of_df,
        untilize_out);

    string reader_kernel;
    vector<uint32_t> reader_rt_args;
    reader_kernel = "tt_metal/kernels/dataflow/reader_binary_dtx.cpp";
    reader_rt_args = {
        // arguments for in0
        in0_dram_addr,
        in0_noc_x,
        in0_noc_y,
        act_address_map_dram_addr,
        act_address_map_dram_noc_x,
        act_address_map_dram_noc_y,
        act_address_map_metadata_l1_address,
        in0_block_num_tiles,

        // arguments for in1
        in1_dram_addr,
        in1_noc_x,
        in1_noc_y,
        weight_address_map_dram_addr,
        weight_address_map_dram_noc_x,
        weight_address_map_dram_noc_y,
        weight_address_map_metadata_l1_address,
        in1_block_num_tiles,

        scratch_pad_for_address_map_l1_address,
    };

    string writer_kernel;
    vector<uint32_t> writer_rt_args;
    if (untilize_out) {
        writer_kernel = "tt_metal/kernels/dataflow/writer_unary_stick_layout_8bank_blocks.cpp";
        writer_rt_args = {
            out_dram_addr,
            in0_block_h_datums,
            in1_block_w*TILE_WIDTH*num_bytes_of_df,
            1,
            num_blocks_in0_h,
            num_blocks_in1_w,
            Wb*num_bytes_of_df
        };
    } else {
        assert(false && "Tiled output unsupported");
        writer_kernel = "tt_metal/kernels/dataflow/writer_matmul_tile_layout.cpp";
        writer_rt_args = {
            out_dram_addr,
            0,
            1,
            Wbt,
            out_subblock_w,
            out_subblock_h * Wbt,

            out_subblock_w,
            out_subblock_h,
            out_subblock_w * out_subblock_h,
            Wbt / out_subblock_w,
            Hat / out_subblock_h
        };
    }
    auto reader = tt_metal::CreateDataMovementKernel(
        program,
        reader_kernel,
        core, DataMovementProcessor::RISCV_1, NOC::RISCV_1_default);

    auto writer = tt_metal::CreateDataMovementKernel(
        program,
        writer_kernel,
        core, DataMovementProcessor::RISCV_0, NOC::RISCV_0_default);

    vector<uint32_t> compute_kernel_args = {
        in0_block_w,
        in0_num_subblocks,
        in0_block_num_tiles,
        in0_subblock_num_tiles,
        in0_subblock_h,

        in1_num_subblocks,
        in1_block_num_tiles,
        in1_block_w,

        num_blocks_in0_h,
        num_blocks_in0_w,
        num_blocks_in1_w,

        out_subblock_h,
        out_subblock_w,
        out_subblock_num_tiles,

        true,
        untilize_out
    };

    bool fp32_dest_acc_en = false;
    bool math_approx_mode = false;
    auto eltwise_binary_kernel = tt_metal::CreateComputeKernel(
        program,
        "tt_metal/kernels/compute/bmm_tilize_untilize.cpp",
        core,
        compute_kernel_args,
        MathFidelity::HiFi4,
        fp32_dest_acc_en,
        math_approx_mode
    );

    tt_metal::WriteRuntimeArgsToDevice(
        device, reader, core,
        reader_rt_args
    );

    tt_metal::WriteRuntimeArgsToDevice(
        device, writer, core,
        writer_rt_args
    );

<<<<<<< HEAD
    pass &= tt_metal::CompileProgram(device, program, false);
    pass &= tt_metal::ConfigureDeviceWithProgram(device, program);
    tt_metal::WriteToDeviceL1(device, core_coord, act_address_map_metadata_l1_address, act_address_map_metadata);
    tt_metal::WriteToDeviceL1(device, core_coord, weight_address_map_metadata_l1_address, weight_address_map_metadata);
    pass &= tt_metal::LaunchKernels(device, program);

    TT_ASSERT(pass);
    return program;
}

Program conv(const Tensor& a, const Tensor &b, const vector<int> conv_params, uint32_t in0_block_h, uint32_t in0_block_w, uint32_t in1_block_w,
             uint32_t out_subblock_h, uint32_t out_subblock_w, bool untilize_out, Tensor &output) {
    profiler::set_preferred_name("CONV_AS_LARGE_BMM");
    profiler::set_parallelization_strategy ("SINGLE_CORE");
    return conv_as_large_bmm_single_core_(a, b, conv_params, in0_block_h, in0_block_w, in1_block_w, out_subblock_h, out_subblock_w, untilize_out, output);
}

void Conv::validate(const std::vector<std::reference_wrapper<const Tensor>>& input_tensors) const {
    const auto& input_tensor_a = input_tensors.at(0).get();
    const auto& input_tensor_b = input_tensors.at(1).get();
    // TODO: ...
}

std::vector<Shape> Conv::compute_output_shapes(const std::vector<std::reference_wrapper<const Tensor>>& input_tensors) const {
    const auto& input_tensor_a = input_tensors.at(0).get();
    const auto& input_tensor_b = input_tensors.at(1).get();
    // TODO: ...
    // Shape output_shape{Ba, Ca, Ha, Wb};
    Shape output_shape;
    return {output_shape};
=======
    tt_metal::WriteToDeviceL1(device, core_coord, act_address_map_metadata_l1_address, act_address_map_metadata);
    tt_metal::WriteToDeviceL1(device, core_coord, weight_address_map_metadata_l1_address, weight_address_map_metadata);

    return program;
}

Tensor conv(const Tensor& a, const Tensor &b, const vector<int> conv_params, uint32_t in0_block_h, uint32_t in0_block_w, uint32_t in1_block_w,
             uint32_t out_subblock_h, uint32_t out_subblock_w) {
    return std::move(operation::run(Conv(in0_block_h, in0_block_w, in1_block_w, out_subblock_h, out_subblock_w, conv_params, true), {a, b}).at(0));
}

Program conv_single_core(const Tensor& a, const Tensor &b, const vector<int> conv_params, uint32_t in0_block_h, uint32_t in0_block_w, uint32_t in1_block_w,
             uint32_t out_subblock_h, uint32_t out_subblock_w, bool untilize_out, Tensor &output) {
    return conv_as_large_bmm_single_core_(a, b, conv_params, in0_block_h, in0_block_w, in1_block_w, out_subblock_h, out_subblock_w, untilize_out, output);
}

void Conv::validate(const std::vector<std::reference_wrapper<const Tensor>>& input_tensors) const {
    const auto& input_tensor_a = input_tensors.at(0).get();
    const auto& input_tensor_b = input_tensors.at(1).get();
    // TODO: ...
}

std::vector<Shape> Conv::compute_output_shapes(const std::vector<std::reference_wrapper<const Tensor>>& input_tensors) const {
    const auto& input_tensor_a = input_tensors.at(0).get();
    const auto& input_tensor_b = input_tensors.at(1).get();
    vector<int> input_tensor_a_shape = { (int) input_tensor_a.shape()[1], (int) input_tensor_a.shape()[2], (int) input_tensor_a.shape()[3]};
    auto mm_shape = compute_conv_as_mm_shape(input_tensor_a_shape, conv_params, in0_block_h, in0_block_w);
    // TODO: Update batch size below
    Shape output_tensor_shape = {1, 1, mm_shape[1], input_tensor_b.shape()[3] };
    return {output_tensor_shape};
>>>>>>> 926cf602
}

std::vector<Tensor> Conv::create_output_tensors(const std::vector<std::reference_wrapper<const Tensor>>& input_tensors) const {
    const auto output_shape = this->compute_output_shapes(input_tensors).at(0);
    const auto& input_tensor = input_tensors.at(0).get();
    Tensor output = create_output_dram_buffer_(input_tensor.device(), input_tensor.dtype(), output_shape, untilize_out);
    std::vector<Tensor> output_tensors;
<<<<<<< HEAD
    // TODO: ...
    output_tensors.emplace_back(tt_metal::Tensor(output_shape, input_tensor.dtype(), tt::tt_metal::Layout::TILE, input_tensor.device()));
=======
    // TODO: check if anything else needs to be done here.
    output_tensors.emplace_back(output);
>>>>>>> 926cf602
    return output_tensors;
}

Program Conv::create_program(const std::vector<std::reference_wrapper<const Tensor>>& input_tensors, std::vector<Tensor>& output_tensors) const {
    const auto& input_tensor_a = input_tensors.at(0).get();
    const auto& input_tensor_b = input_tensors.at(1).get();
    auto& output_tensor = output_tensors.at(0);

<<<<<<< HEAD
    return conv(input_tensor_a, input_tensor_b, conv_params, in0_block_h, in0_block_w, in1_block_w, out_subblock_h, out_subblock_w, untilize_out, output_tensor);
=======
    return conv_single_core(input_tensor_a, input_tensor_b, conv_params, in0_block_h, in0_block_w, in1_block_w, out_subblock_h, out_subblock_w, untilize_out, output_tensor);
>>>>>>> 926cf602
}

}  // namespace tt_metal

}  // namespace tt<|MERGE_RESOLUTION|>--- conflicted
+++ resolved
@@ -6,11 +6,8 @@
 #include "libs/dtx/dtx.hpp"
 #include "libs/dtx/dtx_passes.hpp"
 #include "llrt/tt_debug_print_server.hpp"
-<<<<<<< HEAD
 #include "tt_metal/tools/profiler/op_profiler.hpp"
-=======
-
->>>>>>> 926cf602
+
 using namespace tt::constants;
 namespace tt {
 
@@ -18,10 +15,6 @@
 
 void create_CBs_for_fused_matmul_new_alloc(tt_metal::Program &program,
                                 tt_metal::Device* device,
-<<<<<<< HEAD
-                                // CoreCoord core,
-=======
->>>>>>> 926cf602
                                 CoreRange core,
                                 uint32_t act_block_size,
                                 uint32_t weight_block_size,
@@ -278,11 +271,7 @@
     return std::make_tuple(num_blocks_in0_h, num_blocks_in0_w, num_blocks_in1_w, out_subblock_h, out_subblock_w);
 }
 
-<<<<<<< HEAD
-vector<uint32_t> compute_conv_as_mm_shape(const std::vector<int>& shape, const std::vector<int>& conv_params, uint32_t in0_block_h, uint32_t in0_block_w) {
-=======
 vector<uint32_t> compute_conv_as_mm_shape(vector<int> shape, const std::vector<int>& conv_params, uint32_t in0_block_h, uint32_t in0_block_w) {
->>>>>>> 926cf602
     int conv_input_x = shape[2];
     int conv_input_y = shape[1];
     int conv_input_z = shape[0];
@@ -377,12 +366,8 @@
     uint32_t activation_C = a.shape()[1];
     //TT_ASSERT(activation_C % TILE_WIDTH == 0, "Channel depth must be divisible by tile width(32).");
     // Compute the 2d matrix shape
-<<<<<<< HEAD
-    std::vector<int> activation_shape{(int)a.shape()[1], (int)a.shape()[2], (int)a.shape()[3]};
-=======
     vector<int> activation_shape = {(int)a.shape()[1], (int)a.shape()[2], (int)a.shape()[3]};    // TODO: Update types to use just one kind
     // Shape activation_shape_shape = {a.shape()[0], a.shape()[1], a.shape()[2], a.shape()[3]};
->>>>>>> 926cf602
     auto matrix_shape = compute_conv_as_mm_shape(activation_shape, conv_params, in0_block_h, in0_block_w);
     assert(matrix_shape.size() == 3);
     assert(matrix_shape[0] == 1);
@@ -531,10 +516,6 @@
 
     std::array<uint32_t, 4> cshape{Ba, Ca, Ha, Wb};
 
-<<<<<<< HEAD
-    // Tensor output = create_output_dram_buffer_(a.device(), a.dtype(), cshape, untilize_out);
-=======
->>>>>>> 926cf602
     tt_metal::Buffer *dst_dram_buffer = output.buffer();
     TT_ASSERT(dst_dram_buffer != nullptr, "Output buffer should be allocated on device!");
 
@@ -747,38 +728,6 @@
         writer_rt_args
     );
 
-<<<<<<< HEAD
-    pass &= tt_metal::CompileProgram(device, program, false);
-    pass &= tt_metal::ConfigureDeviceWithProgram(device, program);
-    tt_metal::WriteToDeviceL1(device, core_coord, act_address_map_metadata_l1_address, act_address_map_metadata);
-    tt_metal::WriteToDeviceL1(device, core_coord, weight_address_map_metadata_l1_address, weight_address_map_metadata);
-    pass &= tt_metal::LaunchKernels(device, program);
-
-    TT_ASSERT(pass);
-    return program;
-}
-
-Program conv(const Tensor& a, const Tensor &b, const vector<int> conv_params, uint32_t in0_block_h, uint32_t in0_block_w, uint32_t in1_block_w,
-             uint32_t out_subblock_h, uint32_t out_subblock_w, bool untilize_out, Tensor &output) {
-    profiler::set_preferred_name("CONV_AS_LARGE_BMM");
-    profiler::set_parallelization_strategy ("SINGLE_CORE");
-    return conv_as_large_bmm_single_core_(a, b, conv_params, in0_block_h, in0_block_w, in1_block_w, out_subblock_h, out_subblock_w, untilize_out, output);
-}
-
-void Conv::validate(const std::vector<std::reference_wrapper<const Tensor>>& input_tensors) const {
-    const auto& input_tensor_a = input_tensors.at(0).get();
-    const auto& input_tensor_b = input_tensors.at(1).get();
-    // TODO: ...
-}
-
-std::vector<Shape> Conv::compute_output_shapes(const std::vector<std::reference_wrapper<const Tensor>>& input_tensors) const {
-    const auto& input_tensor_a = input_tensors.at(0).get();
-    const auto& input_tensor_b = input_tensors.at(1).get();
-    // TODO: ...
-    // Shape output_shape{Ba, Ca, Ha, Wb};
-    Shape output_shape;
-    return {output_shape};
-=======
     tt_metal::WriteToDeviceL1(device, core_coord, act_address_map_metadata_l1_address, act_address_map_metadata);
     tt_metal::WriteToDeviceL1(device, core_coord, weight_address_map_metadata_l1_address, weight_address_map_metadata);
 
@@ -809,7 +758,6 @@
     // TODO: Update batch size below
     Shape output_tensor_shape = {1, 1, mm_shape[1], input_tensor_b.shape()[3] };
     return {output_tensor_shape};
->>>>>>> 926cf602
 }
 
 std::vector<Tensor> Conv::create_output_tensors(const std::vector<std::reference_wrapper<const Tensor>>& input_tensors) const {
@@ -817,13 +765,8 @@
     const auto& input_tensor = input_tensors.at(0).get();
     Tensor output = create_output_dram_buffer_(input_tensor.device(), input_tensor.dtype(), output_shape, untilize_out);
     std::vector<Tensor> output_tensors;
-<<<<<<< HEAD
-    // TODO: ...
-    output_tensors.emplace_back(tt_metal::Tensor(output_shape, input_tensor.dtype(), tt::tt_metal::Layout::TILE, input_tensor.device()));
-=======
     // TODO: check if anything else needs to be done here.
     output_tensors.emplace_back(output);
->>>>>>> 926cf602
     return output_tensors;
 }
 
@@ -832,11 +775,7 @@
     const auto& input_tensor_b = input_tensors.at(1).get();
     auto& output_tensor = output_tensors.at(0);
 
-<<<<<<< HEAD
-    return conv(input_tensor_a, input_tensor_b, conv_params, in0_block_h, in0_block_w, in1_block_w, out_subblock_h, out_subblock_w, untilize_out, output_tensor);
-=======
     return conv_single_core(input_tensor_a, input_tensor_b, conv_params, in0_block_h, in0_block_w, in1_block_w, out_subblock_h, out_subblock_w, untilize_out, output_tensor);
->>>>>>> 926cf602
 }
 
 }  // namespace tt_metal
