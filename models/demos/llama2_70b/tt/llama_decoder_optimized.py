# SPDX-FileCopyrightText: © 2023 Tenstorrent Inc.

# SPDX-License-Identifier: Apache-2.0

import torch
from torch import nn
import tt_lib
import ttnn
from models.utility_functions import torch2tt_tensor, pad_by_zero, tt2torch_tensor, nearest_32
from models.demos.llama2_70b.tt.llama_attention_optimized import TtLlamaAttention_optimized
from models.demos.llama2_70b.tt.llama_mlp_optimized import TtLlamaMLP_optimized
<<<<<<< HEAD
from models.demos.llama2_70b.tt.llama_common import tt_all_gather
from models.demos.llama2_70b.tt.llama_common import generate_rot_emb, gather_rotary_emb
=======
from models.demos.llama2_70b.tt.llama_common import tt_all_gather, tt_all_gather_torch
import time
>>>>>>> bcb88a17


class TtLlamaDecoder_optimized:
    def __init__(self, devices, state_dict, base_url, layer_num, model_config, configuration, batch, emulated=False):
        super().__init__()

        self.state_dict = state_dict
        self.devices = devices
        self.num_devices = len(devices)
        self.hidden_size = configuration.dim
        self.n_heads = configuration.n_heads
        self.n_local_heads = self.n_heads // self.num_devices
        self.head_dim = self.hidden_size // self.n_heads
        self.max_seq_len = configuration.max_seq_len
        self.model_config = model_config
        self.emulated = emulated

        layer_name = f"{base_url}.{layer_num}"

        attn_norm_str = f"{layer_name}.attention_norm.weight"
        ffn_norm_str = f"{layer_name}.ffn_norm.weight"

        self.norm_eps = configuration.norm_eps

        self.attn_norm_list = []
        self.ffn_norm_list = []
        for i in range(self.num_devices):
            attn_norm = tt_lib.tensor.Tensor(
                # Expand to size of input since we decomped norm
                self.state_dict[attn_norm_str].reshape([1, 1, -1, 32]),
                self.model_config["LN_ATTN_WEIGHTS_DTYPE"],
            ).to(devices[i], self.model_config["LN_ATTN_WEIGHTS_MEMCFG"])

            ffn_norm = tt_lib.tensor.Tensor(
                # Expand to size of input since we decomped norm
                self.state_dict[ffn_norm_str].reshape([1, 1, -1, 32]),
                self.model_config["LN_MLP_WEIGHTS_DTYPE"],
            ).to(devices[i], self.model_config["LN_MLP_WEIGHTS_MEMCFG"])

            self.attn_norm_list.append(attn_norm)
            self.ffn_norm_list.append(ffn_norm)

        self.attention = TtLlamaAttention_optimized(
            devices, state_dict, base_url, layer_num, model_config, configuration, emulated=emulated
        )

        self.mlp = TtLlamaMLP_optimized(
            devices,
            state_dict,
            base_url,
            layer_num,
            self.hidden_size,
            model_config,
            emulated=emulated,
        )
        self.rot_emb = generate_rot_emb(self.head_dim, self.max_seq_len * 2)

    def prepare_inputs(self, x, start_pos):
        # Only called by decoder tests
        assert x.size(2) == self.hidden_size
        assert len(x.size()) == 3

        batch = x.size(0)
        seq_len = x.size(1)
        assert seq_len == 1, "Only supporting decode mode"
        x = x.transpose(0, 1).unsqueeze(1)  # [seq_len, 1, batch, hidden_dim]

        position_ids = torch.ones(seq_len, batch, dtype=torch.long) * start_pos
        rot_mat = gather_rotary_emb(self.rot_emb, position_ids)[:, :1]

        padded_layer_past_len = nearest_32(start_pos + 1)
        attn_mask = torch.zeros(seq_len, 1, batch, padded_layer_past_len)
        attn_mask[:, :, :, start_pos + 1 :] = torch.finfo(attn_mask.dtype).min
        attn_mask = attn_mask.expand(-1, self.n_local_heads, -1, -1)

        # expected shapes:
        # x: (seq_len, 1, batch, hidden_dim)
        # start_pos: int
        # rot_mat: [1, 1, head_dim, head_dim]
        # attn_mask: [seq_len, n_heads, batch, padded_layer_past_len]
        assert x.size() == (seq_len, 1, batch, self.hidden_size)
        assert rot_mat.size() == (1, 1, self.head_dim, self.head_dim)
        assert attn_mask.size() == (seq_len, self.n_local_heads, batch, padded_layer_past_len)

        x_fractured = torch.chunk(x, self.num_devices, dim=-1)
        xs, rot_mats, attn_masks = [], [], []
        for i in range(self.num_devices):
            device = self.devices[i]
            # TODO: put input onto device sharded
            xs.append(
                torch2tt_tensor(
                    x_fractured[i],
                    device,
                    tt_layout=tt_lib.tensor.Layout.TILE,
                    tt_memory_config=self.model_config["WORD_EMBEDDING_OUTPUT_MEMCFG"],
                    tt_dtype=self.model_config["WORD_EMBEDDING_OUTPUT_DTYPE"],
                )
            )
            rot_mats.append(
                torch2tt_tensor(rot_mat.clone(), device, tt_memory_config=self.model_config["ROT_MAT_MEMCFG"])
            )

            # Put attn_mask on the device with the sharded config
            attention_mask_memconfig = self.model_config["ATTN_MASK_MEMCFG"]
            if attention_mask_memconfig.is_sharded():
                attn_mask_shard_shape = attention_mask_memconfig.shard_spec.shape
                attn_mask_shard_shape[-1] = padded_layer_past_len
                attention_mask_memconfig.shard_spec.shape = attn_mask_shard_shape
            attn_masks.append(
                torch2tt_tensor(
                    attn_mask.clone(),
                    device,
                    tt_memory_config=attention_mask_memconfig,
                    tt_dtype=self.model_config["ATTN_MASK_DTYPE"],
                )
            )
        return (
            xs,
            start_pos,
            rot_mats,
            attn_masks,
        )

    def __call__(
        self,
        xs: list,
        rot_mats: list,
        start_pos: int,
        attn_masks: list,
    ) -> tt_lib.tensor.Tensor:
        ### xs (residual stream) is fractured on all chips
        xs_replicated = []
        # Put xs back on DRAM and do allgather
        for i in range(self.num_devices):
            xs_replicated.append(
                tt_lib.tensor.sharded_to_interleaved(xs[i], output_mem_config=self.model_config["DEFAULT_MEMCFG"])
            )
        ### Duplicate inputs for layernorm
<<<<<<< HEAD
        # xs_replicated = tt_all_gather(xs_replicated, dim=-1)
        xs_replicated = tt_lib.tensor.all_gather(
            xs_replicated,
            dim=3,
            num_links=1,
            output_mem_config=self.model_config["DEFAULT_MEMCFG"],
        )
=======
        if self.emulated:
            xs_replicated = tt_all_gather_torch(xs_replicated, dim=-1)
        else:
            xs_replicated = tt_lib.tensor.all_gather(
                xs_replicated,
                dim=3,
                num_links=1,
                output_mem_config=self.model_config["DEFAULT_MEMCFG"],
            )
>>>>>>> bcb88a17

        for i in range(self.num_devices):
            # RMSNorm must execute on sharded input
            xs_replicated[i] = tt_lib.tensor.interleaved_to_sharded(
                xs_replicated[i], sharded_mem_config=self.model_config["DECODER_ALL_GATHER_OUTPUT_MEMCFG"]
            )
        attn_norm_replicated = []
        for i in range(self.num_devices):
            attn_norm_replicated.append(
                tt_lib.operations.primary.rmsnorm(
                    xs_replicated[i],
                    self.norm_eps,
                    self.attn_norm_list[i],
                    program_config=self.model_config["LN_ATTN_PROGCFG"],
                    output_mem_config=self.model_config["LN_ATTN_OUTPUT_MEMCFG"],
                )
            )  # attn_norm_replicated is sharded
<<<<<<< HEAD
            # xs_replicated[i].deallocate(True) # Fine to deallocate here, because this is replicated from the sharded
=======
            # xs_replicated[i].deallocate(True)
>>>>>>> bcb88a17
        # attn_outs is fractured
        attn_outs = self.attention(attn_norm_replicated, rot_mats, start_pos, attn_masks)

        ### Fractured residual add
        # Add attn output to residiual first in place to save memory
        # Note that this is only correct in inference when dropout is disabled
        output = []
        residual = xs
        for i in range(self.num_devices):
            output.append(
                tt_lib.tensor.add_without_autoformat(
                    residual[i],
                    attn_outs[i],
                    output_mem_config=self.model_config["PARALLEL_ATTN_ADD_OUTPUT_MEMCFG"],
                    in_place=True,
                )
            )
            attn_outs[i].deallocate(True)

        attn_resid_replicated = []
        for i in range(self.num_devices):
            # Put attn_resid back on DRAM
            attn_resid_replicated.append(
                tt_lib.tensor.sharded_to_interleaved(output[i], output_mem_config=self.model_config["DEFAULT_MEMCFG"])
            )

        ### Duplicate attention residual on all chips
        if self.emulated:
            attn_resid_replicated = tt_all_gather_torch(attn_resid_replicated, dim=-1)
        else:
            attn_resid_replicated = tt_lib.tensor.all_gather(
                attn_resid_replicated,
                dim=3,
                num_links=1,
                output_mem_config=self.model_config["DEFAULT_MEMCFG"],
            )

        for i in range(self.num_devices):
            # RMSNorm must execute on sharded input
            attn_resid_replicated[i] = tt_lib.tensor.interleaved_to_sharded(
                attn_resid_replicated[i], sharded_mem_config=self.model_config["DECODER_ALL_GATHER_OUTPUT_MEMCFG"]
            )
        ### Duplicate FFN layernorm
        ffn_norm_replicated = []
        for i in range(self.num_devices):
            ffn_norm_replicated.append(
                tt_lib.operations.primary.rmsnorm(
                    attn_resid_replicated[i],
                    self.norm_eps,
                    self.ffn_norm_list[i],
                    program_config=self.model_config["LN_MLP_PROGCFG"],
                    output_mem_config=self.model_config["PADDED_LN_MLP_OUTPUT_MEMCFG"],
                )
            )  # ffn_norm_replicated is sharded
        # attn_resid_replicated[i].deallocate(True) # !!! Cant deallocate here, will drop PCC

        ffn_out = self.mlp(ffn_norm_replicated)

        ### Dropout_add residual in place
        for i in range(self.num_devices):
            output[i] = tt_lib.tensor.add_without_autoformat(
                output[i],
                ffn_out[i],
                output_mem_config=self.model_config["DROPOUT_ADD_OUTPUT_MEMCFG"],
                in_place=True,
            )
            ffn_out[i].deallocate(True)

        # FOR BRINGUP! Outputs are sharded. Interleave them
        # for i in range(self.num_devices):
        #     output[i] = tt_lib.tensor.sharded_to_interleaved(
        #         output[i], output_mem_config=self.model_config["DEFAULT_MEMCFG"]
        #     )
        return output<|MERGE_RESOLUTION|>--- conflicted
+++ resolved
@@ -9,13 +9,8 @@
 from models.utility_functions import torch2tt_tensor, pad_by_zero, tt2torch_tensor, nearest_32
 from models.demos.llama2_70b.tt.llama_attention_optimized import TtLlamaAttention_optimized
 from models.demos.llama2_70b.tt.llama_mlp_optimized import TtLlamaMLP_optimized
-<<<<<<< HEAD
-from models.demos.llama2_70b.tt.llama_common import tt_all_gather
+from models.demos.llama2_70b.tt.llama_common import tt_all_gather_torch
 from models.demos.llama2_70b.tt.llama_common import generate_rot_emb, gather_rotary_emb
-=======
-from models.demos.llama2_70b.tt.llama_common import tt_all_gather, tt_all_gather_torch
-import time
->>>>>>> bcb88a17
 
 
 class TtLlamaDecoder_optimized:
@@ -154,15 +149,6 @@
                 tt_lib.tensor.sharded_to_interleaved(xs[i], output_mem_config=self.model_config["DEFAULT_MEMCFG"])
             )
         ### Duplicate inputs for layernorm
-<<<<<<< HEAD
-        # xs_replicated = tt_all_gather(xs_replicated, dim=-1)
-        xs_replicated = tt_lib.tensor.all_gather(
-            xs_replicated,
-            dim=3,
-            num_links=1,
-            output_mem_config=self.model_config["DEFAULT_MEMCFG"],
-        )
-=======
         if self.emulated:
             xs_replicated = tt_all_gather_torch(xs_replicated, dim=-1)
         else:
@@ -172,7 +158,6 @@
                 num_links=1,
                 output_mem_config=self.model_config["DEFAULT_MEMCFG"],
             )
->>>>>>> bcb88a17
 
         for i in range(self.num_devices):
             # RMSNorm must execute on sharded input
@@ -190,11 +175,7 @@
                     output_mem_config=self.model_config["LN_ATTN_OUTPUT_MEMCFG"],
                 )
             )  # attn_norm_replicated is sharded
-<<<<<<< HEAD
             # xs_replicated[i].deallocate(True) # Fine to deallocate here, because this is replicated from the sharded
-=======
-            # xs_replicated[i].deallocate(True)
->>>>>>> bcb88a17
         # attn_outs is fractured
         attn_outs = self.attention(attn_norm_replicated, rot_mats, start_pos, attn_masks)
 
