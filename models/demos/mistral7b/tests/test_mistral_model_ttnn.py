--- conflicted
+++ resolved
@@ -41,7 +41,7 @@
 )
 @pytest.mark.parametrize(
     "iterations",
-    (20, 127),
+    (1, 20, 127),
 )
 @pytest.mark.parametrize(
     "pcc",
@@ -90,30 +90,16 @@
         reference_model = Transformer(args=model_args)
         reference_model.load_state_dict(state_dict)
 
-<<<<<<< HEAD
-    reference_model = Transformer(args=model_args)
-    reference_model.load_state_dict(state_dict)
-
-    # Helper function supports multiple devices but we are only using one in this demo
-=======
-    # TODO Scale the model to multiple devices for larger sequence lengths
-    devices = [
-        device,
-    ]
-
     # Embedding on host
     embd = Emb()
     embd.load_state_dict({"emb.weight": state_dict["tok_embeddings.weight"]})
 
->>>>>>> 529fbd20
+    # Helper function supports multiple devices but we are only using one in this demo
     tt_cos_cached, tt_sin_cached = generate_cos_sin_cache_ttnn(
         [device], model_args.head_dim, model_args.max_seq_len * 2, 10000, dtype
     )
 
-<<<<<<< HEAD
-=======
     # Load TTNN model
->>>>>>> 529fbd20
     tt_model = TtTransformer(
         args=model_args,
         device=device,
