# SPDX-FileCopyrightText: © 2023 Tenstorrent Inc.

# SPDX-License-Identifier: Apache-2.0
import os
import torch
import pytest
from loguru import logger

import ttnn
from models.demos.t3000.mixtral8x7b.tt.mixtral_common import prepare_inputs_ttnn, get_single_rot_mat
from models.demos.t3000.mixtral8x7b.tt.mixtral_decoder import TtTransformerBlock
from models.demos.t3000.mixtral8x7b.reference.model import TransformerBlock, precompute_freqs_cis
from models.demos.t3000.mixtral8x7b.tt.model_config import TtModelArgs
from models.utility_functions import comp_pcc, comp_allclose
from ttnn import ReplicateTensorToMesh, ConcatMeshToTensor


@pytest.mark.parametrize(
    "batch",
    (
        32,
        16,
    ),
)
def test_mixtral_decoder_inference(t3k_mesh_device, use_program_cache, reset_seeds, batch):
    """
    b: batch
    s: sequence length
    h: hidden size
    """
    for device in t3k_mesh_device.get_device_ids():
        t3k_mesh_device.get_device(device).enable_async(True)

    pcc = 0.99
    dtype = ttnn.bfloat8_b

    if batch == 32:
        generation_start_pos = 15000
        max_seq_len = 16384
    elif batch in [4, 8, 16]:
        generation_start_pos = 30000
        max_seq_len = 32768
    else:
        raise ValueError(f"Batch size {batch} not supported")

    model_args = TtModelArgs(t3k_mesh_device.get_device(0), max_seq_len=max_seq_len, max_batch_size=batch)
    state_dict = model_args.load_state_dict()
    partial_state_dict = {k[9:]: v for k, v in state_dict.items() if (k.startswith("layers.0."))}
    reference_model = TransformerBlock(args=model_args)
    reference_model.load_state_dict(partial_state_dict)

    # Initialize TT model
    tt_model = TtTransformerBlock(
        mesh_device=t3k_mesh_device,
        state_dict=state_dict,
        args=model_args,
        layer_num=0,
        dtype=dtype,
    )

    current_rot_mat, rot_matrix = get_single_rot_mat(
        model_args.head_dim,
        tt_model.mesh_device,
    )

    generation_length = 10
    all_tests_pass = True

    seqlen = 1

    for i in range(generation_length):
        logger.info(f"[Decoder] Generating token {i}")

        pt_decode_input_bsh = (torch.rand(batch, seqlen, model_args.dim) * 2) - 1
        start_pos = generation_start_pos + i
        start_pos_ids = [start_pos for _ in range(batch)]

        decode_input_b1sh = prepare_inputs_ttnn(
            pt_decode_input_bsh,
            model_args.dim,
<<<<<<< HEAD
            tt_model.device_mesh,
=======
            start_pos,
            model_args,
            tt_model.mesh_device,
>>>>>>> a9bcd03b
        )

        # Run TT model
        tt_out_b1sh = tt_model(decode_input_b1sh, start_pos_ids, None, current_rot_mat)

        tt_output_torch_b1h = (
            ttnn.to_torch(tt_out_b1sh, mesh_composer=ConcatMeshToTensor(t3k_mesh_device, dim=0))[0]
            .squeeze(1)
            .view(32, 1, -1)
        )[:batch, ...]

        # Reference model
        positions = torch.LongTensor([start_pos])
        freqs_cis_i = precompute_freqs_cis(model_args.head_dim, 128_000)[positions]
        ref_output_bsh = reference_model(pt_decode_input_bsh, freqs_cis_i, positions, mask=None)

        passing, pcc_message = comp_pcc(ref_output_bsh, tt_output_torch_b1h, pcc)

        logger.info(comp_allclose(ref_output_bsh, tt_output_torch_b1h))
        logger.info(pcc_message)

        if passing:
            logger.info("Mistral Decoder Block Passed!")
        else:
            logger.warning("Mistral Decoder Block Failed!")
            all_tests_pass = False

        current_rot_mat = ttnn.linear(rot_matrix, current_rot_mat)

    if all_tests_pass:
        logger.info(f"All {generation_length} Mistral decode iterations Passed!")
    else:
        logger.warning("One or more iterations of Mistral decode Failed!")
        assert all_tests_pass, f"PCC value is lower than {pcc} for some of the outputs. Check Warnings!"<|MERGE_RESOLUTION|>--- conflicted
+++ resolved
@@ -78,13 +78,9 @@
         decode_input_b1sh = prepare_inputs_ttnn(
             pt_decode_input_bsh,
             model_args.dim,
-<<<<<<< HEAD
-            tt_model.device_mesh,
-=======
             start_pos,
             model_args,
             tt_model.mesh_device,
->>>>>>> a9bcd03b
         )
 
         # Run TT model
