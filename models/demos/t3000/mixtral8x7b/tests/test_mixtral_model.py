# SPDX-FileCopyrightText: © 2023 Tenstorrent Inc.

# SPDX-License-Identifier: Apache-2.0
import torch
import os
import time
import pytest
import numpy as np
from loguru import logger
from sklearn.metrics import top_k_accuracy_score
import ttnn
from models.demos.t3000.mixtral8x7b.tt.mixtral_common import (
    prepare_inputs_ttnn,
)
from models.demos.t3000.mixtral8x7b.tt.mixtral_model import TtTransformer
from models.demos.t3000.mixtral8x7b.tt.model_config import TtModelArgs
from models.demos.t3000.mixtral8x7b.reference.model import Transformer
from models.demos.t3000.mixtral8x7b.reference.tokenizer import Tokenizer
from models.utility_functions import comp_pcc, comp_allclose, get_devices_for_t3000
from ttnn import ReplicateTensorToMesh, ConcatMeshToTensor

# Set Mixtral flags for CI, if CI environment is setup
if os.getenv("CI") == "true":
    os.environ["MIXTRAL_CKPT_DIR"] = "/mnt/MLPerf/tt_dnn-models/Mistral/Mixtral-8x7B-v0.1/"
    os.environ["MIXTRAL_TOKENIZER_PATH"] = "/mnt/MLPerf/tt_dnn-models/Mistral/Mixtral-8x7B-v0.1/"
    os.environ["MIXTRAL_CACHE_PATH"] = "/mnt/MLPerf/tt_dnn-models/Mistral/Mixtral-8x7B-v0.1/"


class Emb(torch.nn.Module):
    def __init__(self):
        super().__init__()
        self.emb = torch.nn.Embedding(32000, 4096)

    def forward(self, x):
        return self.emb(x)


# @pytest.mark.parametrize(
#     "validation_type",
#     ("output"),
# )
@pytest.mark.parametrize(
    "n_layers",
    (1,),
)
@pytest.mark.parametrize(
    "iterations",
    (2,),
)
<<<<<<< HEAD
def test_mixtral_model_inference(
    device_mesh, iterations, n_layers, use_program_cache, reset_seeds, validation_type="output"
):
    pcc = 0.99
=======
def test_mixtral_model_inference(all_devices, iterations, n_layers, validation_type, use_program_cache, reset_seeds):
    pcc = 0.97
>>>>>>> 064a4896
    dtype = ttnn.bfloat8_b

    model_args = TtModelArgs(device_mesh.get_device(0))
    model_args.n_layers = n_layers

    print(model_args.state_dict_path)
    state_dict = torch.load(model_args.state_dict_path)
    keys_dict = list(state_dict.keys())[:]
    remv = [f"layers.{i}" for i in range(n_layers, 32)]
    for k in keys_dict:
        if any([r in k for r in remv]):
            state_dict.pop(k)

    tokenizer = Tokenizer(model_args.tokenizer_path)

    prompts = ["Once"] * 32

    encoded_prompts = [tokenizer.encode(prompt) for prompt in prompts]
    if validation_type == "pcc":
        reference_model = Transformer(args=model_args)
        reference_model.load_state_dict(state_dict)
        reference_model.eval()

    # Embedding on host
    embd = Emb()
    embd.load_state_dict({"emb.weight": state_dict["tok_embeddings.weight"]})

    # Load TTNN model
    tt_model = TtTransformer(
        device_mesh=device_mesh,
        state_dict=state_dict,
        args=model_args,
        layers=list(range(model_args.n_layers)),
        dtype=dtype,
    )

    generation_start_pos = 0
    generation_length = iterations
    all_tests_pass = True

    seqlen = 1  # Generating one token per user at a time
    batch = 32

    # Select the first token from the prompts for initial decoding
    encoded_prompts_tensor = torch.tensor(encoded_prompts)  # [:,0]
    pt_decode_input = embd(encoded_prompts_tensor[:, 0]).view(batch, seqlen, -1)

    tt_decode_input = pt_decode_input
    ref_tokens = []
    tt_tokens = []
    for i in range(generation_length):
        start_time = time.time()
        logger.info(f"[Decode] Generating token {i}")

        start_pos = generation_start_pos  # + i
        current_pos = start_pos % model_args.sliding_window

        decode_input, rot_mat = prepare_inputs_ttnn(
            tt_decode_input,
            model_args.dim,
            model_args.head_dim,
            model_args.max_seq_len,
            tt_model.device_mesh,
        )

        # Run TT model
        for _ in range(32):
            tt_out = tt_model(decode_input, start_pos, current_pos, rot_mat)

        # Convert ttnn tensor to torch tensor
<<<<<<< HEAD
        tt_output_torch = (
            ttnn.to_torch(tt_out, mesh_composer=ConcatMeshToTensor(device_mesh, dim=0))[0]
            .view(batch, 1, -1)
            .detach()
            .float()
        )
=======
        tt_output_torch = ttnn.to_torch(tt_out[0]).squeeze(1).view(batch, seqlen, -1).detach().float()

        # Measure PCC
>>>>>>> 064a4896
        if validation_type == "pcc":
            positions = torch.LongTensor([start_pos])
            ref_output = reference_model(pt_decode_input, positions).detach().float()

<<<<<<< HEAD
            # Measure PCC
=======
>>>>>>> 064a4896
            passing, pcc_message = comp_pcc(
                ref_output.view(batch, seqlen, -1), tt_output_torch.view(batch, seqlen, -1), pcc
            )
            logger.info(comp_allclose(ref_output, tt_output_torch))
            logger.info(pcc_message)

            reference_top1 = np.argmax(ref_output, axis=-1).squeeze()
            top1_acc = top_k_accuracy_score(
                reference_top1, tt_output_torch.squeeze(), k=1, labels=np.arange(tt_output_torch.shape[-1])
            )
            top5_acc = top_k_accuracy_score(
                reference_top1, tt_output_torch.squeeze(), k=5, labels=np.arange(tt_output_torch.shape[-1])
            )
            logger.info(f"Mean Top-1: {top1_acc}")
            logger.info(f"Mean Top-5: {top5_acc}")

            ref_token_batch = ref_output.squeeze().argmax(axis=-1)
            tt_token_batch = tt_output_torch.squeeze().argmax(axis=-1)
            logger.info(f"ref_output: {tokenizer.decode(ref_token_batch[0].item())}")
            logger.info(f"tt_output: {tokenizer.decode(tt_token_batch[0].item())}")
            pt_decode_input = embd(ref_token_batch).view(batch, seqlen, -1)
<<<<<<< HEAD

        tt_token_batch = tt_output_torch.squeeze().argmax(axis=-1)
        tt_tokens.append(tt_token_batch[0].item())
        logger.info(f'tt_output_torch: {"".join(tokenizer.decode(tt_tokens))}')
        tt_decode_input = embd(tt_token_batch).view(batch, seqlen, -1)
        iteration_time = time.time() - start_time
        print("TIME", iteration_time)
=======
            tt_decode_input = pt_decode_input  # teacher forcing for PCC test
        else:
            tt_token_batch = tt_output_torch.squeeze().argmax(axis=-1)
            tt_tokens.append(tt_token_batch[0].item())
            logger.info(f'tt_output_torch: {"".join(tokenizer.decode(tt_tokens))}')
            tt_decode_input = embd(tt_token_batch).view(batch, seqlen, -1)

>>>>>>> 064a4896
        if validation_type == "pcc":
            if passing:
                logger.info("Mistral Model Passed!")
            else:
                logger.warning("Mistral Model Failed!")
                all_tests_pass = False

    if validation_type == "output":
        if iterations == 1:  # First generated token will be a empty character, so just ignore output validation
            all_tests_pass = True
        elif iterations == 10:
            expected_output = "# The 10 Best Places to Live"
            logger.info(f"Expected output: {expected_output}")
            if "".join(tokenizer.decode(tt_tokens)) == expected_output:
                all_tests_pass = True
            else:
                all_tests_pass = False
        elif iterations == 127:  # TODO Check the baseline output for 127 iterations
            logger.info("Output validation not yet implemented for 127 iterations.")
            all_tests_pass = True
        else:
            logger.info("Output validation not  implemented for this iteration count!")
            all_tests_pass = True

    if all_tests_pass:
        logger.info(f"All {generation_length} Mistral decode iterations Passed!")
    else:
        logger.warning("One or more iterations of Mistral decode Failed!")
        if validation_type == "pcc":
            assert all_tests_pass, f"PCC value is lower than {pcc} for some of the outputs. Check Warnings!"
        else:
            logger.info(f'Generated output: {"".join(tokenizer.decode(tt_tokens))}')
            assert all_tests_pass, f"Expected output did not match the generated output!"<|MERGE_RESOLUTION|>--- conflicted
+++ resolved
@@ -47,15 +47,10 @@
     "iterations",
     (2,),
 )
-<<<<<<< HEAD
 def test_mixtral_model_inference(
     device_mesh, iterations, n_layers, use_program_cache, reset_seeds, validation_type="output"
 ):
     pcc = 0.99
-=======
-def test_mixtral_model_inference(all_devices, iterations, n_layers, validation_type, use_program_cache, reset_seeds):
-    pcc = 0.97
->>>>>>> 064a4896
     dtype = ttnn.bfloat8_b
 
     model_args = TtModelArgs(device_mesh.get_device(0))
@@ -126,26 +121,17 @@
             tt_out = tt_model(decode_input, start_pos, current_pos, rot_mat)
 
         # Convert ttnn tensor to torch tensor
-<<<<<<< HEAD
         tt_output_torch = (
             ttnn.to_torch(tt_out, mesh_composer=ConcatMeshToTensor(device_mesh, dim=0))[0]
             .view(batch, 1, -1)
             .detach()
             .float()
         )
-=======
-        tt_output_torch = ttnn.to_torch(tt_out[0]).squeeze(1).view(batch, seqlen, -1).detach().float()
-
-        # Measure PCC
->>>>>>> 064a4896
         if validation_type == "pcc":
             positions = torch.LongTensor([start_pos])
             ref_output = reference_model(pt_decode_input, positions).detach().float()
 
-<<<<<<< HEAD
             # Measure PCC
-=======
->>>>>>> 064a4896
             passing, pcc_message = comp_pcc(
                 ref_output.view(batch, seqlen, -1), tt_output_torch.view(batch, seqlen, -1), pcc
             )
@@ -167,7 +153,6 @@
             logger.info(f"ref_output: {tokenizer.decode(ref_token_batch[0].item())}")
             logger.info(f"tt_output: {tokenizer.decode(tt_token_batch[0].item())}")
             pt_decode_input = embd(ref_token_batch).view(batch, seqlen, -1)
-<<<<<<< HEAD
 
         tt_token_batch = tt_output_torch.squeeze().argmax(axis=-1)
         tt_tokens.append(tt_token_batch[0].item())
@@ -175,15 +160,6 @@
         tt_decode_input = embd(tt_token_batch).view(batch, seqlen, -1)
         iteration_time = time.time() - start_time
         print("TIME", iteration_time)
-=======
-            tt_decode_input = pt_decode_input  # teacher forcing for PCC test
-        else:
-            tt_token_batch = tt_output_torch.squeeze().argmax(axis=-1)
-            tt_tokens.append(tt_token_batch[0].item())
-            logger.info(f'tt_output_torch: {"".join(tokenizer.decode(tt_tokens))}')
-            tt_decode_input = embd(tt_token_batch).view(batch, seqlen, -1)
-
->>>>>>> 064a4896
         if validation_type == "pcc":
             if passing:
                 logger.info("Mistral Model Passed!")
