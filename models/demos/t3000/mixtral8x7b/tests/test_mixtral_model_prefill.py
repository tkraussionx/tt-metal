--- conflicted
+++ resolved
@@ -167,13 +167,9 @@
         decode_input = prepare_inputs_ttnn(
             decode_input_torch,
             model_args.dim,
-<<<<<<< HEAD
-            tt_model.device_mesh,
-=======
             start_pos,
             model_args,
             tt_model.mesh_device,
->>>>>>> a9bcd03b
         )
         tt_out = tt_model(decode_input, start_pos_ids, mode="decode")
 
