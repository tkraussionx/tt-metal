# SPDX-FileCopyrightText: © 2023 Tenstorrent Inc.

# SPDX-License-Identifier: Apache-2.0

from loguru import logger
import torch
import ttnn
from ttnn import ShardTensorToMesh, ConcatMeshToTensor, ReplicateTensorToMesh
from models.utility_functions import nearest_32


class LightweightModule:
    def __call__(self, *args, **kwargs):
        return self.forward(*args, **kwargs)


<<<<<<< HEAD
def precompute_freqs(dim: int, end: int, theta: float = 1000000.0):
    """
    Precompute the frequency tensor for sine and cosine values with given dimensions.

    Args:
        dim (int): Dimension of the frequency tensor.
        end (int): End index for precomputing frequencies.
        theta (float, optional): Scaling factor for frequency computation. Defaults to 10000.0.

    Returns:
        Tuple[torch.Tensor, torch.Tensor]: Tensors containing cosine and sine values.
    """
    freqs = 1.0 / (theta ** (torch.arange(0, dim, 2)[: (dim // 2)].float() / dim))
    t = torch.arange(end)
    freqs = torch.outer(t, freqs).float()
    return torch.cos(freqs), torch.sin(freqs)


def freqs_to_rotation_matrix(cos_freqs, sin_freqs):
    """
    Transform cos/sin frequencies to a rotation matrix.
    """
    emb_size, emb_dim = cos_freqs.shape
    dhead = emb_dim * 2
    rot_emb_matrix = torch.zeros(emb_size, dhead, dhead)
    rot_emb_matrix[..., torch.arange(0, dhead, 2), torch.arange(0, dhead, 2)] = cos_freqs.clone()
    rot_emb_matrix[..., torch.arange(1, dhead, 2), torch.arange(1, dhead, 2)] = cos_freqs.clone()
    rot_emb_matrix[..., torch.arange(0, dhead, 2), torch.arange(1, dhead, 2)] = -sin_freqs.clone()
    rot_emb_matrix[..., torch.arange(1, dhead, 2), torch.arange(0, dhead, 2)] = sin_freqs.clone()

    rot_emb_matrix = rot_emb_matrix.transpose(-1, -2)  # Necessary for correct rotation when applied as (x @ R)
    return rot_emb_matrix, emb_size


def get_rotation_mat(dhead, end):
    cos, sin = precompute_freqs(dhead, end)
    rot_mat, emb_size = freqs_to_rotation_matrix(cos, sin)
    rot_mat = [rot_mat[i, :, :] for i in range(emb_size)]
    return rot_mat


#  Add-Multiply method of rotary embeddings for prefill
def get_rot_transformation_mat(dhead):
    # ROPE op uses a single tile
    dhead = 32
    rot_emb_matrix = torch.zeros(1, 1, dhead, dhead)
    rot_emb_matrix[..., torch.arange(0, dhead, 2), torch.arange(1, dhead, 2)] = 1
    rot_emb_matrix[..., torch.arange(1, dhead, 2), torch.arange(0, dhead, 2)] = -1
    return rot_emb_matrix


def gather_cos_sin(position_ids, cos, sin):
    position_id_expanded = position_ids.unsqueeze(1).expand(-1, cos.shape[-1])
    cos = cos.gather(0, position_id_expanded)
    sin = sin.gather(0, position_id_expanded)
    cos = torch.stack([cos, cos], dim=-1).flatten(-2).unsqueeze(0).unsqueeze(0)
    sin = torch.stack([sin, sin], dim=-1).flatten(-2).unsqueeze(0).unsqueeze(0)
    return cos, sin


def prepare_inputs_ttnn(x_bsh, hidden_size, current_pos, sliding_window, device_mesh):
=======
def prepare_inputs_ttnn(x_bsh, hidden_size, current_pos, model_args, device_mesh):
>>>>>>> c2403529
    """
    Prepare inputs for decode mode.
    x: (batch, seq, hidden_dim)
    B: batch (32)
    S: sequence len (1)
    H: dim (4096)
    """
    assert x_bsh.size(2) == hidden_size
    assert len(x_bsh.size()) == 3

    batch = x_bsh.size(0)
    seq_len = x_bsh.size(1)
    assert seq_len == 1, "Only supporting decode mode"

    x_1SBH = x_bsh.view(1, seq_len, batch, hidden_size)

    # input goes to L1
    xs_1SBH = ttnn.from_torch(
        x_1SBH,
        device=device_mesh,
        dtype=ttnn.bfloat16,
        layout=ttnn.TILE_LAYOUT,
        memory_config=ttnn.L1_MEMORY_CONFIG,
        mesh_mapper=ReplicateTensorToMesh(device_mesh),
    )

    # Attention mask
    padded_layer_past_len = nearest_32(current_pos + 1)
    attn_mask = torch.zeros(seq_len, 32, 32, padded_layer_past_len)  # [SB4P]
    attn_mask[:, :, :, current_pos + 1 :] = torch.finfo(attn_mask.dtype).min

    if model_args.dummy_weights:
        cache_name = None
    else:
        cache_name = model_args.weight_cache_path(ttnn.bfloat4_b) / (f"attention_mask.{current_pos}")

    attn_mask = ttnn.as_tensor(
        attn_mask,
        device=device_mesh,
        dtype=ttnn.bfloat4_b,
        layout=ttnn.TILE_LAYOUT,
        memory_config=ttnn.create_sharded_memory_config(
            shape=(32, padded_layer_past_len),
            core_grid=ttnn.CoreGrid(y=4, x=8),
            strategy=ttnn.ShardStrategy.HEIGHT,
            orientation=ttnn.ShardOrientation.ROW_MAJOR,
            use_height_and_width_as_shard_shape=True,
        ),
        mesh_mapper=ReplicateTensorToMesh(device_mesh),
        cache_file_name=cache_name,
    )

    return xs_1SBH, attn_mask


<<<<<<< HEAD
def prepare_inputs_ttnn_prefill(x_bsh, device_mesh):
    """
    Prepare inputs for decode mode.
    x: (batch, seq, hidden_dim)
    B: batch (32)
    S: sequence len (1)
    H: dim (4096)
    """
    batch = x_bsh.size(0)
    seq_len = x_bsh.size(1)

    x_1BSH = x_bsh.unsqueeze(0)

    # Attention mask
    attn_mask = torch.full((seq_len, seq_len), torch.finfo(torch.float32).min)
    attn_mask_torch = torch.triu(attn_mask, diagonal=1)
    attn_mask = attn_mask_torch.view(1, 1, seq_len, seq_len)

    attn_mask = ttnn.from_torch(
        attn_mask,
        device=device_mesh,
        dtype=ttnn.bfloat16,
        layout=ttnn.TILE_LAYOUT,
        memory_config=ttnn.DRAM_MEMORY_CONFIG,
        mesh_mapper=ReplicateTensorToMesh(device_mesh),
    )

    # input goes to L1
    xs_1BSH = ttnn.from_torch(
        x_1BSH,
        device=device_mesh,
        dtype=ttnn.bfloat16,
        layout=ttnn.TILE_LAYOUT,
        memory_config=ttnn.DRAM_MEMORY_CONFIG,
        mesh_mapper=ReplicateTensorToMesh(device_mesh),
    )
    return xs_1BSH, attn_mask, attn_mask_torch


def prepare_rotation_mat_ttnn(head_dim, max_seq_len, device_mesh, mode="decode", seq_len=0):
    """
    Prepare rotation matricies for decode mode.
    """
    if mode == "decode":
        rot_mat = get_rotation_mat(dhead=head_dim, end=max_seq_len * 2)
        rot_mats = [
            ttnn.from_torch(
                rot_mat_i.unsqueeze(0).unsqueeze(0),  # 1,1,head_dim,head_dim
                device=device_mesh,
                dtype=ttnn.bfloat16,
                layout=ttnn.TILE_LAYOUT,
                mesh_mapper=ReplicateTensorToMesh(device_mesh),
            )
            for rot_mat_i in rot_mat
        ]
        rot_mats = [ttnn.to_device(rot_mat, device_mesh) for rot_mat in rot_mats]

    elif mode == "prefill":
        cos, sin = precompute_freqs(head_dim, max_seq_len * 2)
        cos_gathered, sin_gathered = gather_cos_sin(torch.arange(0, seq_len), cos, sin)
        assert cos_gathered.size() == (1, 1, seq_len, head_dim)
        assert sin_gathered.size() == (1, 1, seq_len, head_dim)

        cos_gathereds = ttnn.from_torch(
            cos_gathered,
            dtype=ttnn.bfloat16,
            layout=ttnn.TILE_LAYOUT,
            mesh_mapper=ReplicateTensorToMesh(device_mesh),
            device=device_mesh,
        )
        sin_gathereds = ttnn.from_torch(
            sin_gathered,
            dtype=ttnn.bfloat16,
            layout=ttnn.TILE_LAYOUT,
            mesh_mapper=ReplicateTensorToMesh(device_mesh),
            device=device_mesh,
        )

        rot_mats = [cos_gathereds, sin_gathereds]
    return rot_mats


=======
>>>>>>> c2403529
# Sample logits from a distribution
def sample_top_p(probs: torch.Tensor, p: float):
    assert 0 <= p <= 1

    probs_sort, probs_idx = torch.sort(probs, dim=-1, descending=True)
    probs_sum = torch.cumsum(probs_sort, dim=-1)
    mask = probs_sum - probs_sort > p
    probs_sort[mask] = 0.0
    probs_sort.div_(probs_sort.sum(dim=-1, keepdim=True))

    next_token = torch.multinomial(probs_sort, num_samples=1)
    return torch.gather(probs_idx, -1, next_token)


def sample(logits: torch.Tensor, temperature: float, top_p: float):
    if temperature > 0:
        probs = torch.softmax(logits / temperature, dim=-1)
        next_token = sample_top_p(probs.squeeze(), top_p)
    else:
        next_token = torch.argmax(logits, dim=-1)

    return next_token


def cache_attention(device_mesh, state_dict, model_args, current_rot_mat, rot_matrix, seq_start, seq_len, dtype):
    logger.info(f"Caching attention ops for iterations {seq_start} to {seq_start + seq_len}...")
    from models.demos.t3000.mixtral8x7b.tt.mixtral_attention import TtMixtralAttention

    attention_inputs = ttnn.from_torch(
        torch.randn(1, 1, 32, 4096),
        dtype=ttnn.bfloat16,
        layout=ttnn.TILE_LAYOUT,
        device=device_mesh,
        memory_config=ttnn.L1_MEMORY_CONFIG,
        mesh_mapper=ReplicateTensorToMesh(device_mesh),
    )

    tt_attn = TtMixtralAttention(
        device_mesh,
        state_dict,
        model_args,
        layer_num=0,
        dtype=dtype,
    )

    for iter in range(seq_start, seq_start + seq_len):
        logger.info(f"Caching iteration {iter}...")
        if iter > 0:
            current_rot_mat = ttnn.linear(rot_matrix, current_rot_mat)
        pos = iter

        if model_args.dummy_weights:
            cache_name = None
        else:
            cache_name = model_args.weight_cache_path(ttnn.bfloat4_b) / (f"attention_mask.{pos}")

        padded_layer_past_len = min(nearest_32(pos + 1), model_args.sliding_window)
        # 32 on dim 2 for 1 tile (padded n_heads)
        attn_mask = torch.zeros(1, model_args.max_batch_size, 32, padded_layer_past_len)
        attn_mask[:, :, :, pos + 1 :] = torch.finfo(attn_mask.dtype).min

        ATTN_MASK_MEMCFG = ttnn.create_sharded_memory_config(
            shape=(32, padded_layer_past_len),
            core_grid=ttnn.CoreGrid(y=4, x=8),
            strategy=ttnn.ShardStrategy.HEIGHT,
            orientation=ttnn.ShardOrientation.ROW_MAJOR,
            use_height_and_width_as_shard_shape=True,
        )
        attn_mask = ttnn.as_tensor(
            # torch.zeros(1, 1, 32, padded_layer_past_len),
            attn_mask,
            device=device_mesh,
            dtype=ttnn.bfloat4_b,
            layout=ttnn.TILE_LAYOUT,
            memory_config=ATTN_MASK_MEMCFG,
            mesh_mapper=ReplicateTensorToMesh(device_mesh),
            cache_file_name=cache_name,
        )
        _ = tt_attn(
            attention_inputs,
            pos,
            pos + 1,
            attn_mask,
            current_rot_mat,
        )
        # ttnn.deallocate(tt_out[0])

    logger.info("Attention ops cached")


<<<<<<< HEAD
def set_model_args(model_args, seq_len):
    if seq_len > 8192:
        model_args.max_seq_len = seq_len
        model_args.max_batch_size = 32 // (seq_len // 8192)
    return model_args
=======
def get_single_rot_mat(dhead, device_mesh, theta: float = 1000000.0):
    freqs = 1.0 / (theta ** (torch.arange(0, dhead, 2)[: (dhead // 2)].float() / dhead))
    sin_freqs, cos_freqs = torch.sin(freqs), torch.cos(freqs)
    rot_matrix = torch.zeros(dhead, dhead)
    rot_matrix[torch.arange(0, dhead, 2), torch.arange(0, dhead, 2)] = cos_freqs.clone()
    rot_matrix[torch.arange(1, dhead, 2), torch.arange(1, dhead, 2)] = cos_freqs.clone()
    rot_matrix[torch.arange(0, dhead, 2), torch.arange(1, dhead, 2)] = -sin_freqs.clone()
    rot_matrix[torch.arange(1, dhead, 2), torch.arange(0, dhead, 2)] = sin_freqs.clone()
    rot_matrix = rot_matrix.transpose(-1, -2)

    current_rot_mat = torch.zeros(dhead, dhead)
    current_rot_mat[torch.arange(0, dhead, 2), torch.arange(0, dhead, 2)] = 1.0
    current_rot_mat[torch.arange(1, dhead, 2), torch.arange(1, dhead, 2)] = 1.0

    return ttnn.from_torch(
        current_rot_mat.unsqueeze(0).unsqueeze(0),  # 1,1,head_dim,head_dim
        device=device_mesh,
        dtype=ttnn.bfloat16,
        layout=ttnn.TILE_LAYOUT,
        mesh_mapper=ReplicateTensorToMesh(device_mesh),
    ), ttnn.from_torch(
        rot_matrix.unsqueeze(0).unsqueeze(0),  # 1,1,head_dim,head_dim
        device=device_mesh,
        dtype=ttnn.bfloat16,
        layout=ttnn.TILE_LAYOUT,
        mesh_mapper=ReplicateTensorToMesh(device_mesh),
    )
>>>>>>> c2403529
<|MERGE_RESOLUTION|>--- conflicted
+++ resolved
@@ -14,7 +14,6 @@
         return self.forward(*args, **kwargs)
 
 
-<<<<<<< HEAD
 def precompute_freqs(dim: int, end: int, theta: float = 1000000.0):
     """
     Precompute the frequency tensor for sine and cosine values with given dimensions.
@@ -76,9 +75,6 @@
 
 
 def prepare_inputs_ttnn(x_bsh, hidden_size, current_pos, sliding_window, device_mesh):
-=======
-def prepare_inputs_ttnn(x_bsh, hidden_size, current_pos, model_args, device_mesh):
->>>>>>> c2403529
     """
     Prepare inputs for decode mode.
     x: (batch, seq, hidden_dim)
@@ -134,7 +130,6 @@
     return xs_1SBH, attn_mask
 
 
-<<<<<<< HEAD
 def prepare_inputs_ttnn_prefill(x_bsh, device_mesh):
     """
     Prepare inputs for decode mode.
@@ -217,8 +212,6 @@
     return rot_mats
 
 
-=======
->>>>>>> c2403529
 # Sample logits from a distribution
 def sample_top_p(probs: torch.Tensor, p: float):
     assert 0 <= p <= 1
@@ -309,38 +302,8 @@
     logger.info("Attention ops cached")
 
 
-<<<<<<< HEAD
 def set_model_args(model_args, seq_len):
     if seq_len > 8192:
         model_args.max_seq_len = seq_len
         model_args.max_batch_size = 32 // (seq_len // 8192)
-    return model_args
-=======
-def get_single_rot_mat(dhead, device_mesh, theta: float = 1000000.0):
-    freqs = 1.0 / (theta ** (torch.arange(0, dhead, 2)[: (dhead // 2)].float() / dhead))
-    sin_freqs, cos_freqs = torch.sin(freqs), torch.cos(freqs)
-    rot_matrix = torch.zeros(dhead, dhead)
-    rot_matrix[torch.arange(0, dhead, 2), torch.arange(0, dhead, 2)] = cos_freqs.clone()
-    rot_matrix[torch.arange(1, dhead, 2), torch.arange(1, dhead, 2)] = cos_freqs.clone()
-    rot_matrix[torch.arange(0, dhead, 2), torch.arange(1, dhead, 2)] = -sin_freqs.clone()
-    rot_matrix[torch.arange(1, dhead, 2), torch.arange(0, dhead, 2)] = sin_freqs.clone()
-    rot_matrix = rot_matrix.transpose(-1, -2)
-
-    current_rot_mat = torch.zeros(dhead, dhead)
-    current_rot_mat[torch.arange(0, dhead, 2), torch.arange(0, dhead, 2)] = 1.0
-    current_rot_mat[torch.arange(1, dhead, 2), torch.arange(1, dhead, 2)] = 1.0
-
-    return ttnn.from_torch(
-        current_rot_mat.unsqueeze(0).unsqueeze(0),  # 1,1,head_dim,head_dim
-        device=device_mesh,
-        dtype=ttnn.bfloat16,
-        layout=ttnn.TILE_LAYOUT,
-        mesh_mapper=ReplicateTensorToMesh(device_mesh),
-    ), ttnn.from_torch(
-        rot_matrix.unsqueeze(0).unsqueeze(0),  # 1,1,head_dim,head_dim
-        device=device_mesh,
-        dtype=ttnn.bfloat16,
-        layout=ttnn.TILE_LAYOUT,
-        mesh_mapper=ReplicateTensorToMesh(device_mesh),
-    )
->>>>>>> c2403529
+    return model_args