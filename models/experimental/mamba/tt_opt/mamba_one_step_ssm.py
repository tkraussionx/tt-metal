--- conflicted
+++ resolved
@@ -22,7 +22,6 @@
         self.num_users = num_users
         self.hidden_size = hidden_size * 2
         self.configs = configs
-<<<<<<< HEAD
         self.n = 16
         self.rank = self.args.dt_rank
         
@@ -32,19 +31,6 @@
         
         self.tt_hidden_state = ttnn.zeros(
                 (1, 1, self.num_users, self.hidden_size*self.n),
-=======
-
-        if False:
-            self.tt_hidden_state = ttnn.zeros(
-                (1, 1, self.num_users, self.hidden_size * self.args.d_state),
-                layout=ttnn.TILE_LAYOUT,
-                device=self.device,
-                memory_config=ttnn.DRAM_MEMORY_CONFIG,
-            )
-        else:
-            self.tt_hidden_state = ttnn.zeros(
-                (1, 1, self.num_users, self.hidden_size * 16),
->>>>>>> 53289acd
                 layout=ttnn.TILE_LAYOUT,
                 device=self.device,
                 memory_config=ttnn.DRAM_MEMORY_CONFIG,
@@ -146,7 +132,6 @@
         )
 
         # A
-<<<<<<< HEAD
         self.A = ttnn.from_torch(torch.rand(1, 1, self.num_users, self.hidden_size*self.n), layout=ttnn.TILE_LAYOUT, device=self.device, 
                                  memory_config=ttnn.DRAM_MEMORY_CONFIG, dtype=ttnn.bfloat16)
         
@@ -168,40 +153,6 @@
         C_pad = torch.zeros(1,1,self.num_users,self.n)
         self.C_pad = ttnn.from_torch(C_pad, layout=ttnn.TILE_LAYOUT, device=self.device, memory_config=ttnn.DRAM_MEMORY_CONFIG, dtype=ttnn.bfloat16)
         
-=======
-        self.A = ttnn.from_torch(
-            torch.rand(1, 1, self.num_users, self.hidden_size * 16),
-            layout=ttnn.TILE_LAYOUT,
-            device=self.device,
-            memory_config=ttnn.DRAM_MEMORY_CONFIG,
-            dtype=ttnn.bfloat16,
-        )
-
-        # C
-        self.C_proj = ttnn.from_torch(
-            torch.rand(
-                1,
-                1,
-                self.hidden_size,
-                16,
-            ),
-            layout=ttnn.TILE_LAYOUT,
-            device=self.device,
-            memory_config=ttnn.DRAM_MEMORY_CONFIG,
-            dtype=ttnn.bfloat16,
-        )
-
-        # C pad
-        C_pad = torch.zeros(1, 1, self.num_users, 16)
-        self.C_pad = ttnn.from_torch(
-            C_pad,
-            layout=ttnn.TILE_LAYOUT,
-            device=self.device,
-            memory_config=ttnn.DRAM_MEMORY_CONFIG,
-            dtype=ttnn.bfloat16,
-        )
-
->>>>>>> 53289acd
         # D
         self.D = ttnn.from_torch(
             torch.rand(1, 1, self.num_users, self.hidden_size),
