
#/bin/bash
# set -eo pipefail

run_t3000_falcon40b_tests() {
  # Record the start time
  fail=0
  start_time=$(date +%s)

  echo "LOG_METAL: Running run_t3000_falcon40b_tests"

  # Falcon40B prefill 60 layer end to end with 10 loops; we need 8x8 grid size
  WH_ARCH_YAML=wormhole_b0_80_arch_eth_dispatch.yaml pytest -n auto models/demos/t3000/falcon40b/tests/ci/test_falcon_end_to_end_60_layer_t3000_prefill_10_loops.py --timeout=720 ; fail+=$?

  # Falcon40B end to end demo (prefill + decode)
  WH_ARCH_YAML=wormhole_b0_80_arch_eth_dispatch.yaml pytest -n auto models/demos/t3000/falcon40b/tests/ci/test_falcon_end_to_end_t3000_demo_loops.py ; fail+=$?

  # Record the end time
  end_time=$(date +%s)
  duration=$((end_time - start_time))
  echo "LOG_METAL: run_t3000_falcon40b_tests $duration seconds to complete"
  if [[ $fail -ne 0 ]]; then
    exit 1
  fi
}

run_t3000_llama3_70b_tests() {
  # Record the start time
  start_time=$(date +%s)

  echo "LOG_METAL: Running run_t3000_llama3_70b_tests"

  # Llama3 70B demo (output verification)
  env WH_ARCH_YAML=wormhole_b0_80_arch_eth_dispatch.yaml pytest models/demos/t3000/llama3_70b/demo/demo.py::test_LlamaModel_demo[wormhole_b0-True-check_enabled-greedy-tt-70b-T3000-80L-decode_only-text_completion-llama3] --timeout=900


  # Record the end time
  end_time=$(date +%s)
  duration=$((end_time - start_time))
  echo "LOG_METAL: run_t3000_llama3_70b_tests $duration seconds to complete"
}

run_t3000_falcon7b_tests(){
  # Record the start time
  fail=0
  start_time=$(date +%s)

  echo "LOG_METAL: Running run_t3000_falcon7b_tests"

  # Falcon7B demo (perf verification for 128/1024/2048 seq lens and output token verification)
  WH_ARCH_YAML=wormhole_b0_80_arch_eth_dispatch.yaml pytest -n auto --disable-warnings -q -s --input-method=json --input-path='models/demos/t3000/falcon7b/input_data_t3000.json' models/demos/t3000/falcon7b/demo_t3000.py::test_demo_multichip[user_input0-8-True-perf_mode_128_stochastic_verify] ; fail+=$?
  WH_ARCH_YAML=wormhole_b0_80_arch_eth_dispatch.yaml pytest -n auto --disable-warnings -q -s --input-method=json --input-path='models/demos/t3000/falcon7b/input_data_t3000.json' models/demos/t3000/falcon7b/demo_t3000.py::test_demo_multichip[user_input0-8-True-perf_mode_1024_stochastic_verify] ; fail+=$?
  WH_ARCH_YAML=wormhole_b0_80_arch_eth_dispatch.yaml pytest -n auto --disable-warnings -q -s --input-method=json --input-path='models/demos/t3000/falcon7b/input_data_t3000.json' models/demos/t3000/falcon7b/demo_t3000.py::test_demo_multichip[user_input0-8-True-perf_mode_2048_stochastic_verify] ; fail+=$?
  WH_ARCH_YAML=wormhole_b0_80_arch_eth_dispatch.yaml pytest -n auto --disable-warnings -q -s --input-method=json --input-path='models/demos/t3000/falcon7b/input_data_t3000.json' models/demos/t3000/falcon7b/demo_t3000.py::test_demo_multichip[user_input0-8-True-default_mode_1024_greedy_verify] ; fail+=$?

  # Falcon7B perplexity test (prefill and decode)
  WH_ARCH_YAML=wormhole_b0_80_arch_eth_dispatch.yaml pytest -n auto models/demos/falcon7b/tests/test_perplexity_falcon.py::test_perplexity[True-prefill_seq1024_dram] --timeout=720 ; fail+=$?
  WH_ARCH_YAML=wormhole_b0_80_arch_eth_dispatch.yaml pytest -n auto models/demos/falcon7b/tests/test_perplexity_falcon.py::test_perplexity[True-decode_1024_l1_sharded] --timeout=720 ; fail+=$?

  # Record the end time
  end_time=$(date +%s)
  duration=$((end_time - start_time))
  echo "LOG_METAL: run_t3000_falcon7b_tests $duration seconds to complete"
  if [[ $fail -ne 0 ]]; then
    exit 1
  fi
}

run_t3000_mixtral_tests() {
  # Record the start time
  fail=0
  start_time=$(date +%s)

  echo "LOG_METAL: Running run_t3000_mixtral8x7b_tests"

  # mixtral8x7b 8 chip demo test - 100 token generation with general weights (env flags set inside the test)
<<<<<<< HEAD
  # Prefill-as-decode demo (small prompts)
  pytest models/demos/t3000/mixtral8x7b/demo/demo.py::test_mixtral8x7b_demo[wormhole_b0-True-general_weights]
  # Prefill + decode demo (large prompts)
  pytest models/demos/t3000/mixtral8x7b/demo/demo_decode.py::test_mixtral8x7b_demo[wormhole_b0-True-general_weights]
=======
  pytest -n auto models/demos/t3000/mixtral8x7b/demo/demo.py::test_mixtral8x7b_demo[wormhole_b0-True-general_weights] --timeout=720 ; fail+=$?
>>>>>>> c2403529

  # Record the end time
  end_time=$(date +%s)
  duration=$((end_time - start_time))
  echo "LOG_METAL: run_t3000_mixtral_tests $duration seconds to complete"
  if [[ $fail -ne 0 ]]; then
    exit 1
  fi
}

run_t3000_tests() {
  # Run llama3_70b tests
  run_t3000_llama3_70b_tests

  # Run falcon40b tests
  run_t3000_falcon40b_tests

  # Run falcon7b tests
  run_t3000_falcon7b_tests

  # Run mixtral tests
  run_t3000_mixtral_tests
}

fail=0
main() {
    # For CI pipeline - source func commands but don't execute tests if not invoked directly
  if [[ "${BASH_SOURCE[0]}" != "${0}" ]]; then
    echo "Script is being sourced, not executing main function"
    return 0
  fi

  if [[ -z "$TT_METAL_HOME" ]]; then
    echo "Must provide TT_METAL_HOME in environment" 1>&2
    exit 1
  fi

  if [[ -z "$ARCH_NAME" ]]; then
    echo "Must provide ARCH_NAME in environment" 1>&2
    exit 1
  fi

  # Run all tests
  cd $TT_METAL_HOME
  export PYTHONPATH=$TT_METAL_HOME

  run_t3000_tests

  if [[ $fail -ne 0 ]]; then
    exit 1
  fi
}

main "$@"<|MERGE_RESOLUTION|>--- conflicted
+++ resolved
@@ -74,14 +74,10 @@
   echo "LOG_METAL: Running run_t3000_mixtral8x7b_tests"
 
   # mixtral8x7b 8 chip demo test - 100 token generation with general weights (env flags set inside the test)
-<<<<<<< HEAD
   # Prefill-as-decode demo (small prompts)
   pytest models/demos/t3000/mixtral8x7b/demo/demo.py::test_mixtral8x7b_demo[wormhole_b0-True-general_weights]
   # Prefill + decode demo (large prompts)
   pytest models/demos/t3000/mixtral8x7b/demo/demo_decode.py::test_mixtral8x7b_demo[wormhole_b0-True-general_weights]
-=======
-  pytest -n auto models/demos/t3000/mixtral8x7b/demo/demo.py::test_mixtral8x7b_demo[wormhole_b0-True-general_weights] --timeout=720 ; fail+=$?
->>>>>>> c2403529
 
   # Record the end time
   end_time=$(date +%s)
