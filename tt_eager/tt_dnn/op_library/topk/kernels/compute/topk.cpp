// SPDX-FileCopyrightText: © 2024 Tenstorrent Inc.
//
// SPDX-License-Identifier: Apache-2.0

#include <cstdint>

#include "compute_kernel_api.h"
#include "compute_kernel_api/transpose_wh.h"
#include "compute_kernel_api/tile_move_copy.h"
#include "compute_kernel_api/unpack.h"
#include "compute_kernel_api/pack.h"

// topk llk needs a global variable atm
// this can only be removed once that's fixed
int32_t topk_replay_init = 0;

namespace NAMESPACE {
void MAIN {
    constexpr uint32_t input_cb_index = get_compile_time_arg_val(0);
    constexpr uint32_t index_cb_index = get_compile_time_arg_val(1);
    constexpr uint32_t input_transposed_cb_index = get_compile_time_arg_val(2);
    constexpr uint32_t index_transposed_cb_index = get_compile_time_arg_val(3);
    constexpr uint32_t values_cb_index = get_compile_time_arg_val(4);
    constexpr uint32_t output_ind_cb_index = get_compile_time_arg_val(5);
    constexpr uint32_t Ht = get_compile_time_arg_val(6);
    constexpr uint32_t Wt = get_compile_time_arg_val(7);
    constexpr uint32_t K = get_compile_time_arg_val(8);
    constexpr uint32_t logk = get_compile_time_arg_val(9);
    constexpr uint32_t logWt = get_compile_time_arg_val(10);

<<<<<<< HEAD
=======
    // dest indices for where to unpack the tiles for the llk
    // the input goes in index 0,1 and the index goes in index 2,3
>>>>>>> e5d966e1
    constexpr uint32_t input_dest_start = 0;
    constexpr uint32_t index_dest_start = 2;
    constexpr uint32_t input_dest_end = 1;
    constexpr uint32_t index_dest_end = 3;
    // init pack, compute and unpack

    ckernel::topk_tile_init();
    transpose_wh_init(input_cb_index, input_transposed_cb_index);

    for(uint32_t ht = 0; ht < Ht; ++ht) {
        bool ascending = false;
        cb_reserve_back(input_transposed_cb_index, Wt);
        cb_reserve_back(index_transposed_cb_index, Wt);

        // streaming in input and index tiles to transpose and bitonic local sort them, two tiles at a time
<<<<<<< HEAD
        // we could load in an entire row of tiles at a time but that would require substantially more memory (we would be double buffering four Wt sized CBs)
=======
>>>>>>> e5d966e1
        for (uint32_t wt = 0; wt < Wt; wt+=2) {
            acquire_dst(tt::DstMode::Half);
            // local sort into k groups
            cb_wait_front(input_cb_index, 2);
            cb_wait_front(index_cb_index, 2);

            unpack_reconfig_data_format_srca(input_cb_index);
            transpose_wh_init_short(input_cb_index);
            transpose_wh_tile(input_cb_index, 0, 0);
            transpose_wh_tile(input_cb_index, 1, 1);

            unpack_reconfig_data_format_srca(index_cb_index);
            transpose_wh_init_short(index_cb_index);
            transpose_wh_tile(index_cb_index, 0, 2);
            transpose_wh_tile(index_cb_index, 1, 3);

            // llk_topk_sort -> inplace
            ckernel::topk_local_sort(0, (int) ascending, logk - 1);

            // pack value tiles into cb_intermed0
            pack_reconfig_data_format(input_transposed_cb_index);
            pack_tile(0, input_transposed_cb_index);
            pack_tile(1, input_transposed_cb_index);

            // pack index tiles into cb_intermed1
            pack_reconfig_data_format(index_transposed_cb_index);
            pack_tile(2, index_transposed_cb_index);
            pack_tile(3, index_transposed_cb_index);

            cb_pop_front(input_cb_index, 2);
            cb_pop_front(index_cb_index, 2);
            release_dst(tt::DstMode::Half);
        }

        cb_push_back(input_transposed_cb_index, Wt);
        cb_push_back(index_transposed_cb_index, Wt);

        // iterative divide and conquer on pairs of tiles (bitonic topk merge and rebuild)
        // first iteration we compare 0th and 1st tile, then 2nd and 3rd, etc. We get the sorted top 32 values in each pair.
        // second iteration we compare 0th and 2nd tile, then 4th and 6th, etc.
        // logWt iteration we compare 0th and Wt/2 tile
<<<<<<< HEAD
=======
        // single buffer as we can pack tiles back in-place
>>>>>>> e5d966e1
        for (uint32_t m_iter = 0; m_iter < logWt; ++m_iter) {
            bool a = false;
            cb_wait_front(input_transposed_cb_index, Wt);
            cb_wait_front(index_transposed_cb_index, Wt);
<<<<<<< HEAD

            cb_reserve_back(input_transposed_cb_index, Wt);
            cb_reserve_back(index_transposed_cb_index, Wt);
=======
>>>>>>> e5d966e1

            for (uint32_t left_ind = 0; left_ind < Wt - (1 << m_iter); left_ind += 2 << m_iter) {
                uint32_t right_ind = left_ind + (1 << m_iter);
                acquire_dst(tt::DstMode::Half);

                copy_tile_to_dst_init_short_with_dt(index_transposed_cb_index, input_transposed_cb_index);
                copy_tile(input_transposed_cb_index, left_ind, input_dest_start);
                copy_tile(input_transposed_cb_index, right_ind, input_dest_end);

                // unpack indices into dest
                copy_tile_to_dst_init_short_with_dt(input_transposed_cb_index, index_transposed_cb_index);
                copy_tile(index_transposed_cb_index, left_ind, index_dest_start);
                copy_tile(index_transposed_cb_index, right_ind, index_dest_end);

                // merge values - move larger 32 values into 0th dest and lower 32 values into 1st dest
                ckernel::topk_merge(0, m_iter, K);
                // sort within the larger 32 values
                ckernel::topk_rebuild(0, (uint32_t) a, m_iter, K, logk, true);


<<<<<<< HEAD
                // pack value tiles
=======
                // pack value tiles in-place in the single-buffered cb_intermed0, we only need the upper 32 values for topk, which was in input_dest_start
>>>>>>> e5d966e1
                pack_reconfig_data_format(input_transposed_cb_index);
                pack_tile<true>(input_dest_start, input_transposed_cb_index, left_ind);

                // pack index tiles in-place in the single-buffered cb_intermed1, we only need the upper 32 values for topk, which was in index_dest_start
                pack_reconfig_data_format(index_transposed_cb_index);
                pack_tile<true>(index_dest_start, index_transposed_cb_index, left_ind);
                release_dst(tt::DstMode::Half);
                a = !a;
            }
<<<<<<< HEAD
=======
            cb_reserve_back(input_transposed_cb_index, Wt);
            cb_reserve_back(index_transposed_cb_index, Wt);
>>>>>>> e5d966e1

            cb_pop_front(input_transposed_cb_index, Wt);
            cb_pop_front(index_transposed_cb_index, Wt);

            cb_push_back(input_transposed_cb_index, Wt);
            cb_push_back(index_transposed_cb_index, Wt);
        }

        constexpr uint32_t Kt =  K % TILE_WIDTH == 0 ? K/TILE_WIDTH : K/TILE_WIDTH + 1;

        // transpose value tiles and pack into output buffer
        unpack_reconfig_data_format_srca(input_transposed_cb_index);
        transpose_wh_init_short(input_transposed_cb_index);
        pack_reconfig_data_format(input_transposed_cb_index);
        cb_wait_front(input_transposed_cb_index, Kt);
        for (uint32_t i = 0; i < Kt; ++i) {
            acquire_dst(tt::DstMode::Half);
            cb_reserve_back(values_cb_index, 1);
            transpose_wh_tile(input_transposed_cb_index, i, 0);
            pack_tile(0, values_cb_index);
            cb_push_back(values_cb_index, 1);
            release_dst(tt::DstMode::Half);
        }
        cb_wait_front(input_transposed_cb_index, Wt);
        cb_pop_front(input_transposed_cb_index, Wt);

        // transpose index tiles and pack into output buffer
        unpack_reconfig_data_format_srca(index_transposed_cb_index);
        transpose_wh_init_short(index_transposed_cb_index);
        pack_reconfig_data_format(index_transposed_cb_index);
        cb_wait_front(index_transposed_cb_index, Kt);
        for (uint32_t i = 0; i < Kt; ++i) {
            acquire_dst(tt::DstMode::Half);
            cb_reserve_back(output_ind_cb_index, 1);
            transpose_wh_tile(index_transposed_cb_index, i, 0);
            pack_tile(0, output_ind_cb_index);
            cb_push_back(output_ind_cb_index, 1);
            release_dst(tt::DstMode::Half);
        }
        cb_wait_front(index_transposed_cb_index, Wt);
        cb_pop_front(index_transposed_cb_index, Wt);
    }
}
}<|MERGE_RESOLUTION|>--- conflicted
+++ resolved
@@ -28,11 +28,8 @@
     constexpr uint32_t logk = get_compile_time_arg_val(9);
     constexpr uint32_t logWt = get_compile_time_arg_val(10);
 
-<<<<<<< HEAD
-=======
     // dest indices for where to unpack the tiles for the llk
     // the input goes in index 0,1 and the index goes in index 2,3
->>>>>>> e5d966e1
     constexpr uint32_t input_dest_start = 0;
     constexpr uint32_t index_dest_start = 2;
     constexpr uint32_t input_dest_end = 1;
@@ -48,10 +45,6 @@
         cb_reserve_back(index_transposed_cb_index, Wt);
 
         // streaming in input and index tiles to transpose and bitonic local sort them, two tiles at a time
-<<<<<<< HEAD
-        // we could load in an entire row of tiles at a time but that would require substantially more memory (we would be double buffering four Wt sized CBs)
-=======
->>>>>>> e5d966e1
         for (uint32_t wt = 0; wt < Wt; wt+=2) {
             acquire_dst(tt::DstMode::Half);
             // local sort into k groups
@@ -93,20 +86,11 @@
         // first iteration we compare 0th and 1st tile, then 2nd and 3rd, etc. We get the sorted top 32 values in each pair.
         // second iteration we compare 0th and 2nd tile, then 4th and 6th, etc.
         // logWt iteration we compare 0th and Wt/2 tile
-<<<<<<< HEAD
-=======
         // single buffer as we can pack tiles back in-place
->>>>>>> e5d966e1
         for (uint32_t m_iter = 0; m_iter < logWt; ++m_iter) {
             bool a = false;
             cb_wait_front(input_transposed_cb_index, Wt);
             cb_wait_front(index_transposed_cb_index, Wt);
-<<<<<<< HEAD
-
-            cb_reserve_back(input_transposed_cb_index, Wt);
-            cb_reserve_back(index_transposed_cb_index, Wt);
-=======
->>>>>>> e5d966e1
 
             for (uint32_t left_ind = 0; left_ind < Wt - (1 << m_iter); left_ind += 2 << m_iter) {
                 uint32_t right_ind = left_ind + (1 << m_iter);
@@ -127,11 +111,7 @@
                 ckernel::topk_rebuild(0, (uint32_t) a, m_iter, K, logk, true);
 
 
-<<<<<<< HEAD
-                // pack value tiles
-=======
                 // pack value tiles in-place in the single-buffered cb_intermed0, we only need the upper 32 values for topk, which was in input_dest_start
->>>>>>> e5d966e1
                 pack_reconfig_data_format(input_transposed_cb_index);
                 pack_tile<true>(input_dest_start, input_transposed_cb_index, left_ind);
 
@@ -141,11 +121,8 @@
                 release_dst(tt::DstMode::Half);
                 a = !a;
             }
-<<<<<<< HEAD
-=======
             cb_reserve_back(input_transposed_cb_index, Wt);
             cb_reserve_back(index_transposed_cb_index, Wt);
->>>>>>> e5d966e1
 
             cb_pop_front(input_transposed_cb_index, Wt);
             cb_pop_front(index_transposed_cb_index, Wt);
