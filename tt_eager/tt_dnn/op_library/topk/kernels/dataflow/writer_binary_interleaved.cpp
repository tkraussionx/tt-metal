--- conflicted
+++ resolved
@@ -36,13 +36,9 @@
         .data_format = data_format_ind
     };
 
-<<<<<<< HEAD
-    for (uint32_t j = 0; j < Ht; ++j) {
-=======
     // Get Kt rows of values and then Kt rows of indices from compute kernel
     for (uint32_t j = 0; j < Ht; ++j) {
         // topk values
->>>>>>> e5d966e1
         for (uint32_t i = 0; i < Kt; ++i) {
             cb_wait_front(values_cb_index, onetile);
             uint32_t l1_read_addr = get_read_ptr(values_cb_index);
@@ -51,11 +47,7 @@
             cb_pop_front(values_cb_index, onetile);
         }
 
-<<<<<<< HEAD
-        // single-tile uint16 blocks
-=======
         // topk indices
->>>>>>> e5d966e1
         for (uint32_t i = 0; i < Kt; ++i) {
             cb_wait_front(output_ind_cb_index, onetile);
             uint32_t l1_read_addr = get_read_ptr(output_ind_cb_index);
