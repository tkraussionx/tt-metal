// SPDX-FileCopyrightText: © 2023 Tenstorrent Inc.
//
// SPDX-License-Identifier: Apache-2.0

#include "tt_metal/impl/dispatch/command_queue.hpp"

#include <malloc.h>

#include <algorithm>  // for copy() and assign()
#include <iterator>   // for back_inserter
#include <memory>
#include <string>
#include <utility>
#include <variant>

#include "allocator/allocator.hpp"
#include "debug_tools.hpp"
#include "dev_msgs.h"
#include "noc/noc_parameters.h"
#include "tt_metal/common/assert.hpp"
#include "tt_metal/common/logger.hpp"
#include "tt_metal/detail/program.hpp"
#include "tt_metal/detail/tt_metal.hpp"
#include "tt_metal/host_api.hpp"
#include "tt_metal/impl/buffers/semaphore.hpp"
#include "tt_metal/impl/debug/dprint_server.hpp"
#include "tt_metal/impl/debug/watcher_server.hpp"
#include "tt_metal/impl/dispatch/cq_commands.hpp"
#include "tt_metal/impl/dispatch/data_collection.hpp"
#include "tt_metal/impl/dispatch/dispatch_core_manager.hpp"
#include "tt_metal/third_party/umd/device/tt_xy_pair.h"
#include "llrt/hal.hpp"

using std::map;
using std::pair;
using std::set;
using std::shared_ptr;
using std::unique_ptr;

std::mutex finish_mutex;
std::condition_variable finish_cv;

namespace tt::tt_metal {

enum DispatchWriteOffsets {
    DISPATCH_WRITE_OFFSET_ZERO = 0,
    DISPATCH_WRITE_OFFSET_TENSIX_L1_CONFIG_BASE = 1,
    DISPATCH_WRITE_OFFSET_ETH_L1_CONFIG_BASE = 2,
};

// TODO: Delete entries when programs are deleted to save memory
thread_local std::unordered_map<uint64_t, EnqueueProgramCommand::CachedProgramCommandSequence>
    EnqueueProgramCommand::cached_program_command_sequences = {};

// EnqueueReadBufferCommandSection

EnqueueReadBufferCommand::EnqueueReadBufferCommand(
    uint32_t command_queue_id,
    Device* device,
    NOC noc_index,
    Buffer& buffer,
    void* dst,
    SystemMemoryManager& manager,
    uint32_t expected_num_workers_completed,
    uint32_t src_page_index,
    std::optional<uint32_t> pages_to_read) :
    command_queue_id(command_queue_id),
    noc_index(noc_index),
    dst(dst),
    manager(manager),
    buffer(buffer),
    expected_num_workers_completed(expected_num_workers_completed),
    src_page_index(src_page_index),
    pages_to_read(pages_to_read.has_value() ? pages_to_read.value() : buffer.num_pages()) {
    TT_ASSERT(buffer.is_dram() or buffer.is_l1(), "Trying to read an invalid buffer");

    this->device = device;
    this->dispatch_core_type = dispatch_core_manager::instance().get_dispatch_core_type(device->id());
}

void EnqueueReadInterleavedBufferCommand::add_prefetch_relay(HugepageDeviceCommand& command) {
    uint32_t padded_page_size = this->buffer.aligned_page_size();
    command.add_prefetch_relay_paged(
        this->buffer.is_dram(), this->src_page_index, this->buffer.address(), padded_page_size, this->pages_to_read);
}

void EnqueueReadShardedBufferCommand::add_prefetch_relay(HugepageDeviceCommand& command) {
    uint32_t padded_page_size = this->buffer.aligned_page_size();
    const CoreCoord physical_core =
        this->buffer.device()->physical_core_from_logical_core(this->core, this->buffer.core_type());
    command.add_prefetch_relay_linear(
        this->device->get_noc_unicast_encoding(this->noc_index, physical_core),
        padded_page_size * this->pages_to_read,
        this->bank_base_address);
}

void EnqueueReadBufferCommand::process() {
    // accounts for padding
    uint32_t cmd_sequence_sizeB =
        CQ_PREFETCH_CMD_BARE_MIN_SIZE +  // CQ_PREFETCH_CMD_RELAY_INLINE + CQ_DISPATCH_CMD_WAIT
        CQ_PREFETCH_CMD_BARE_MIN_SIZE +  // CQ_PREFETCH_CMD_STALL
        CQ_PREFETCH_CMD_BARE_MIN_SIZE +  // CQ_PREFETCH_CMD_RELAY_INLINE_NOFLUSH + CQ_DISPATCH_CMD_WRITE_LINEAR_HOST
        CQ_PREFETCH_CMD_BARE_MIN_SIZE;   // CQ_PREFETCH_CMD_RELAY_LINEAR or CQ_PREFETCH_CMD_RELAY_PAGED

    void* cmd_region = this->manager.issue_queue_reserve(cmd_sequence_sizeB, this->command_queue_id);

    HugepageDeviceCommand command_sequence(cmd_region, cmd_sequence_sizeB);

    command_sequence.add_dispatch_wait_with_prefetch_stall(
        true, DISPATCH_MESSAGE_ADDR, this->expected_num_workers_completed);

    uint32_t padded_page_size = this->buffer.aligned_page_size();
    bool flush_prefetch = false;
    command_sequence.add_dispatch_write_host(flush_prefetch, this->pages_to_read * padded_page_size, false);

    this->add_prefetch_relay(command_sequence);

    this->manager.issue_queue_push_back(cmd_sequence_sizeB, this->command_queue_id);

    this->manager.fetch_queue_reserve_back(this->command_queue_id);

    this->manager.fetch_queue_write(cmd_sequence_sizeB, this->command_queue_id);
}

// EnqueueWriteBufferCommand section

EnqueueWriteBufferCommand::EnqueueWriteBufferCommand(
    uint32_t command_queue_id,
    Device* device,
    NOC noc_index,
    const Buffer& buffer,
    const void* src,
    SystemMemoryManager& manager,
    bool issue_wait,
    uint32_t expected_num_workers_completed,
    uint32_t bank_base_address,
    uint32_t padded_page_size,
    uint32_t dst_page_index,
    std::optional<uint32_t> pages_to_write) :
    command_queue_id(command_queue_id),
    noc_index(noc_index),
    manager(manager),
    issue_wait(issue_wait),
    src(src),
    buffer(buffer),
    expected_num_workers_completed(expected_num_workers_completed),
    bank_base_address(bank_base_address),
    padded_page_size(padded_page_size),
    dst_page_index(dst_page_index),
    pages_to_write(pages_to_write.has_value() ? pages_to_write.value() : buffer.num_pages()) {
    TT_ASSERT(buffer.is_dram() or buffer.is_l1(), "Trying to write to an invalid buffer");
    this->device = device;
    this->dispatch_core_type = dispatch_core_manager::instance().get_dispatch_core_type(device->id());
}

void EnqueueWriteInterleavedBufferCommand::add_dispatch_write(HugepageDeviceCommand& command_sequence) {
    uint8_t is_dram = uint8_t(this->buffer.is_dram());
    TT_ASSERT(
        this->dst_page_index <= 0xFFFF,
        "Page offset needs to fit within range of uint16_t, bank_base_address was computed incorrectly!");
    uint16_t start_page = uint16_t(this->dst_page_index & 0xFFFF);
    bool flush_prefetch = true;
    command_sequence.add_dispatch_write_paged(
        flush_prefetch, is_dram, start_page, this->bank_base_address, this->padded_page_size, this->pages_to_write);
}

void EnqueueWriteInterleavedBufferCommand::add_buffer_data(HugepageDeviceCommand& command_sequence) {
    uint32_t data_size_bytes = this->pages_to_write * this->padded_page_size;

    uint32_t full_page_size = this->buffer.aligned_page_size();  // this->padded_page_size could be a partial page if
                                                                 // buffer page size > MAX_PREFETCH_CMD_SIZE
    bool write_partial_pages = this->padded_page_size < full_page_size;

    uint32_t buffer_addr_offset = this->bank_base_address - this->buffer.address();
    uint32_t num_banks = this->device->num_banks(this->buffer.buffer_type());

    // TODO: Consolidate
    if (write_partial_pages) {
        uint32_t padding = full_page_size - this->buffer.page_size();
        uint32_t unpadded_src_offset = buffer_addr_offset;
        uint32_t src_address_offset = unpadded_src_offset;
        for (uint32_t sysmem_address_offset = 0; sysmem_address_offset < data_size_bytes;
             sysmem_address_offset += this->padded_page_size) {
            uint32_t page_size_to_copy = this->padded_page_size;
            if (src_address_offset + this->padded_page_size > buffer.page_size()) {
                // last partial page being copied from unpadded src buffer
                page_size_to_copy -= padding;
            }
            command_sequence.add_data((char*)this->src + src_address_offset, page_size_to_copy, this->padded_page_size);
            src_address_offset += page_size_to_copy;
        }
    } else {
        uint32_t unpadded_src_offset =
            (((buffer_addr_offset / this->padded_page_size) * num_banks) + this->dst_page_index) *
            this->buffer.page_size();
        if (this->buffer.page_size() % this->buffer.alignment() != 0 and
            this->buffer.page_size() != this->buffer.size()) {
            // If page size is not aligned, we cannot do a contiguous write
            uint32_t src_address_offset = unpadded_src_offset;
            for (uint32_t sysmem_address_offset = 0; sysmem_address_offset < data_size_bytes;
                 sysmem_address_offset += this->padded_page_size) {
                command_sequence.add_data(
                    (char*)this->src + src_address_offset, this->buffer.page_size(), this->padded_page_size);
                src_address_offset += this->buffer.page_size();
            }
        } else {
            command_sequence.add_data((char*)this->src + unpadded_src_offset, data_size_bytes, data_size_bytes);
        }
    }
}

void EnqueueWriteShardedBufferCommand::add_dispatch_write(HugepageDeviceCommand& command_sequence) {
    uint32_t data_size_bytes = this->pages_to_write * this->padded_page_size;
    const CoreCoord physical_core =
        this->buffer.device()->physical_core_from_logical_core(this->core, this->buffer.core_type());
    bool flush_prefetch = true;
    command_sequence.add_dispatch_write_linear(
        flush_prefetch,
        0,
        this->device->get_noc_unicast_encoding(this->noc_index, physical_core),
        this->bank_base_address,
        data_size_bytes);
}

void EnqueueWriteShardedBufferCommand::add_buffer_data(HugepageDeviceCommand& command_sequence) {
    uint32_t data_size_bytes = this->pages_to_write * this->padded_page_size;
    if (this->buffer_page_mapping.has_value()) {
        const auto& page_mapping = this->buffer_page_mapping.value();
        uint8_t* dst = command_sequence.reserve_space<uint8_t*, true>(data_size_bytes);
        // TODO: Expose getter for cmd_write_offsetB?
        uint32_t dst_offset = dst - (uint8_t*)command_sequence.data();
        for (uint32_t dev_page = this->dst_page_index; dev_page < this->dst_page_index + this->pages_to_write;
             ++dev_page) {
            auto& host_page = page_mapping.dev_page_to_host_page_mapping_[dev_page];
            if (host_page.has_value()) {
                command_sequence.update_cmd_sequence(
                    dst_offset,
                    (char*)this->src + host_page.value() * this->buffer.page_size(),
                    this->buffer.page_size());
            }
            dst_offset += this->padded_page_size;
        }
    } else {
        if (this->buffer.page_size() != this->padded_page_size and this->buffer.page_size() != this->buffer.size()) {
            uint32_t unpadded_src_offset = this->dst_page_index * this->buffer.page_size();
            for (uint32_t i = 0; i < this->pages_to_write; ++i) {
                command_sequence.add_data(
                    (char*)this->src + unpadded_src_offset, this->buffer.page_size(), this->padded_page_size);
                unpadded_src_offset += this->buffer.page_size();
            }
        } else {
            uint32_t unpadded_src_offset = this->dst_page_index * this->buffer.page_size();
            command_sequence.add_data((char*)this->src + unpadded_src_offset, data_size_bytes, data_size_bytes);
        }
    }
}

void EnqueueWriteBufferCommand::process() {
    uint32_t data_size_bytes = this->pages_to_write * this->padded_page_size;

    uint32_t cmd_sequence_sizeB =
        CQ_PREFETCH_CMD_BARE_MIN_SIZE +  // CQ_PREFETCH_CMD_RELAY_INLINE + (CQ_DISPATCH_CMD_WRITE_PAGED or
                                         // CQ_DISPATCH_CMD_WRITE_LINEAR)
        data_size_bytes;
    if (this->issue_wait) {
        cmd_sequence_sizeB += CQ_PREFETCH_CMD_BARE_MIN_SIZE;  // CQ_PREFETCH_CMD_RELAY_INLINE + CQ_DISPATCH_CMD_WAIT
    }

    void* cmd_region = this->manager.issue_queue_reserve(cmd_sequence_sizeB, this->command_queue_id);

    HugepageDeviceCommand command_sequence(cmd_region, cmd_sequence_sizeB);

    if (this->issue_wait) {
        command_sequence.add_dispatch_wait(false, DISPATCH_MESSAGE_ADDR, this->expected_num_workers_completed);
    }

    this->add_dispatch_write(command_sequence);

    uint32_t full_page_size = this->buffer.aligned_page_size();  // this->padded_page_size could be a partial page if
                                                                 // buffer page size > MAX_PREFETCH_CMD_SIZE
    bool write_partial_pages = this->padded_page_size < full_page_size;

    this->add_buffer_data(command_sequence);

    this->manager.issue_queue_push_back(cmd_sequence_sizeB, this->command_queue_id);

    this->manager.fetch_queue_reserve_back(this->command_queue_id);
    this->manager.fetch_queue_write(cmd_sequence_sizeB, this->command_queue_id);
}

inline uint32_t get_packed_write_max_unicast_sub_cmds(Device* device) {
    return uint32_t(device->compute_with_storage_grid_size().x * device->compute_with_storage_grid_size().y);
}

// EnqueueProgramCommand Section

EnqueueProgramCommand::EnqueueProgramCommand(
    uint32_t command_queue_id,
    Device* device,
    NOC noc_index,
    Program& program,
    CoreCoord& dispatch_core,
    SystemMemoryManager& manager,
    uint32_t expected_num_workers_completed) :
    command_queue_id(command_queue_id),
    noc_index(noc_index),
    manager(manager),
    expected_num_workers_completed(expected_num_workers_completed),
    program(program),
    dispatch_core(dispatch_core) {
    this->device = device;
    this->dispatch_core_type = dispatch_core_manager::instance().get_dispatch_core_type(device->id());
    this->packed_write_max_unicast_sub_cmds = get_packed_write_max_unicast_sub_cmds(this->device);
}

void EnqueueProgramCommand::assemble_preamble_commands(uint32_t tensix_l1_config_base, uint32_t eth_l1_config_base) {
    constexpr uint32_t uncached_cmd_sequence_sizeB =
        CQ_PREFETCH_CMD_BARE_MIN_SIZE;  // CQ_PREFETCH_CMD_RELAY_INLINE + CQ_DISPATCH_CMD_SET_WRITE_OFFSET

    this->cached_program_command_sequences[program.id].preamble_command_sequence =
        HostMemDeviceCommand(uncached_cmd_sequence_sizeB);

    // Send write offsets
    this->cached_program_command_sequences[program.id].preamble_command_sequence.add_dispatch_set_write_offsets(
        0, tensix_l1_config_base, eth_l1_config_base);
}

void EnqueueProgramCommand::assemble_stall_commands(bool prefetch_stall) {
    if (prefetch_stall) {
        // Wait command so previous program finishes
        // Wait command with barrier for binaries to commit to DRAM
        // Prefetch stall to prevent prefetcher picking up incomplete binaries from DRAM
        constexpr uint32_t uncached_cmd_sequence_sizeB =
            CQ_PREFETCH_CMD_BARE_MIN_SIZE +  // CQ_PREFETCH_CMD_RELAY_INLINE + CQ_DISPATCH_CMD_WAIT
            CQ_PREFETCH_CMD_BARE_MIN_SIZE;   // CQ_PREFETCH_CMD_STALL

        this->cached_program_command_sequences[program.id].stall_command_sequence =
            HostMemDeviceCommand(uncached_cmd_sequence_sizeB);

        // Wait for Noc Write Barrier
        // wait for binaries to commit to dram, also wait for previous program to be done
        // Wait Noc Write Barrier, wait for binaries to be written to worker cores
        // Stall to allow binaries to commit to DRAM first
        // TODO: this can be removed for all but the first program run
        this->cached_program_command_sequences[program.id].stall_command_sequence.add_dispatch_wait_with_prefetch_stall(
            true, DISPATCH_MESSAGE_ADDR, this->expected_num_workers_completed);
    } else {
        // Wait command so previous program finishes
        constexpr uint32_t cached_cmd_sequence_sizeB =
            CQ_PREFETCH_CMD_BARE_MIN_SIZE;  // CQ_PREFETCH_CMD_RELAY_INLINE + CQ_DISPATCH_CMD_WAIT

        this->cached_program_command_sequences[program.id].stall_command_sequence =
            HostMemDeviceCommand(cached_cmd_sequence_sizeB);
        this->cached_program_command_sequences[program.id].stall_command_sequence.add_dispatch_wait(
            false, DISPATCH_MESSAGE_ADDR, this->expected_num_workers_completed);
    }
}

template <typename PackedSubCmd>
uint32_t get_max_write_packed_sub_cmds(
    uint32_t data_size, uint32_t max_prefetch_cmd_size, uint32_t packed_write_max_unicast_sub_cmds, bool no_stride) {
    static_assert(
        std::is_same<PackedSubCmd, CQDispatchWritePackedUnicastSubCmd>::value or
        std::is_same<PackedSubCmd, CQDispatchWritePackedMulticastSubCmd>::value);
    constexpr bool is_unicast = std::is_same<PackedSubCmd, CQDispatchWritePackedUnicastSubCmd>::value;
    uint32_t sub_cmd_sizeB =
        is_unicast ? sizeof(CQDispatchWritePackedUnicastSubCmd) : sizeof(CQDispatchWritePackedMulticastSubCmd);
    // Approximate calculation due to alignment
    uint32_t max_prefetch_size =
        max_prefetch_cmd_size - sizeof(CQPrefetchCmd) - PCIE_ALIGNMENT - sizeof(CQDispatchCmd) - L1_ALIGNMENT;
    uint32_t max_prefetch_num_packed_cmds =
        no_stride ? (max_prefetch_size - align(data_size * sizeof(uint32_t), L1_ALIGNMENT)) / sub_cmd_sizeB
                  : max_prefetch_size / (align(data_size * sizeof(uint32_t), L1_ALIGNMENT) + sub_cmd_sizeB);

    uint32_t packed_write_max_multicast_sub_cmds =
        get_packed_write_max_multicast_sub_cmds(packed_write_max_unicast_sub_cmds);
    return std::min(
        max_prefetch_num_packed_cmds,
        is_unicast ? packed_write_max_unicast_sub_cmds : packed_write_max_multicast_sub_cmds);
};

template <typename PackedSubCmd>
uint32_t insert_write_packed_payloads(
    const uint32_t num_sub_cmds,
    const uint32_t sub_cmd_sizeB,
    const uint32_t max_prefetch_command_size,
    const uint32_t packed_write_max_unicast_sub_cmds,
    std::vector<std::pair<uint32_t, uint32_t>>& packed_cmd_payloads) {
    const uint32_t aligned_sub_cmd_sizeB = align(sub_cmd_sizeB, L1_ALIGNMENT);
    const uint32_t max_packed_sub_cmds_per_cmd = get_max_write_packed_sub_cmds<PackedSubCmd>(
        aligned_sub_cmd_sizeB, max_prefetch_command_size, packed_write_max_unicast_sub_cmds, false);
    uint32_t rem_num_sub_cmds = num_sub_cmds;
    uint32_t cmd_payload_sizeB = 0;
    while (rem_num_sub_cmds != 0) {
        const uint32_t num_sub_cmds_in_cmd = std::min(max_packed_sub_cmds_per_cmd, rem_num_sub_cmds);
        const uint32_t aligned_data_sizeB = aligned_sub_cmd_sizeB * num_sub_cmds_in_cmd;
        const uint32_t dispatch_cmd_sizeB =
            align(sizeof(CQDispatchCmd) + num_sub_cmds_in_cmd * sizeof(PackedSubCmd), L1_ALIGNMENT);
        packed_cmd_payloads.emplace_back(num_sub_cmds_in_cmd, dispatch_cmd_sizeB + aligned_data_sizeB);
        cmd_payload_sizeB += align(sizeof(CQPrefetchCmd) + packed_cmd_payloads.back().second, PCIE_ALIGNMENT);
        rem_num_sub_cmds -= num_sub_cmds_in_cmd;
    }
    return cmd_payload_sizeB;
}

template <typename PackedSubCmd>
void generate_runtime_args_cmds(
    std::vector<HostMemDeviceCommand>& runtime_args_command_sequences,
    const uint32_t& l1_arg_base_addr,
    const std::vector<PackedSubCmd>& sub_cmds,
    const std::vector<std::vector<std::tuple<const void*, uint32_t, uint32_t>>>& rt_data_and_sizes,
    const uint32_t& max_runtime_args_len,
    std::vector<std::vector<std::reference_wrapper<RuntimeArgsData>>>& rt_args_data,
    const uint32_t max_prefetch_command_size,
    const uint32_t packed_write_max_unicast_sub_cmds,
    bool no_stride,
    enum DispatchWriteOffsets write_offset_index) {
    static_assert(
        std::is_same<PackedSubCmd, CQDispatchWritePackedUnicastSubCmd>::value or
        std::is_same<PackedSubCmd, CQDispatchWritePackedMulticastSubCmd>::value);

    thread_local static auto get_runtime_payload_sizeB =
        [](uint32_t num_packed_cmds, uint32_t runtime_args_len, bool is_unicast, bool no_stride) {
            uint32_t sub_cmd_sizeB =
                is_unicast ? sizeof(CQDispatchWritePackedUnicastSubCmd) : sizeof(CQDispatchWritePackedMulticastSubCmd);
            uint32_t dispatch_cmd_sizeB = sizeof(CQDispatchCmd) + align(num_packed_cmds * sub_cmd_sizeB, L1_ALIGNMENT);
            uint32_t aligned_runtime_data_sizeB =
                (no_stride ? 1 : num_packed_cmds) * align(runtime_args_len * sizeof(uint32_t), L1_ALIGNMENT);
            return dispatch_cmd_sizeB + aligned_runtime_data_sizeB;
        };
    thread_local static auto get_runtime_args_data_offset =
        [](uint32_t num_packed_cmds, uint32_t runtime_args_len, bool is_unicast) {
            uint32_t sub_cmd_sizeB =
                is_unicast ? sizeof(CQDispatchWritePackedUnicastSubCmd) : sizeof(CQDispatchWritePackedMulticastSubCmd);
            uint32_t dispatch_cmd_sizeB = sizeof(CQDispatchCmd) + align(num_packed_cmds * sub_cmd_sizeB, L1_ALIGNMENT);
            return sizeof(CQPrefetchCmd) + dispatch_cmd_sizeB;
        };

    constexpr bool unicast = std::is_same<PackedSubCmd, CQDispatchWritePackedUnicastSubCmd>::value;

    uint32_t num_packed_cmds_in_seq = sub_cmds.size();
    uint32_t max_packed_cmds = get_max_write_packed_sub_cmds<PackedSubCmd>(
        max_runtime_args_len, max_prefetch_command_size, packed_write_max_unicast_sub_cmds, no_stride);
    uint32_t offset_idx = 0;
    if (no_stride) {
        TT_FATAL(max_packed_cmds >= num_packed_cmds_in_seq);
    }
    while (num_packed_cmds_in_seq != 0) {
        // Generate the device command
        uint32_t num_packed_cmds = std::min(num_packed_cmds_in_seq, max_packed_cmds);
        uint32_t rt_payload_sizeB =
            get_runtime_payload_sizeB(num_packed_cmds, max_runtime_args_len, unicast, no_stride);
        uint32_t cmd_sequence_sizeB = align(sizeof(CQPrefetchCmd) + rt_payload_sizeB, PCIE_ALIGNMENT);
        runtime_args_command_sequences.emplace_back(cmd_sequence_sizeB);
        runtime_args_command_sequences.back().add_dispatch_write_packed<PackedSubCmd>(
            num_packed_cmds,
            l1_arg_base_addr,
            max_runtime_args_len * sizeof(uint32_t),
            rt_payload_sizeB,
            sub_cmds,
            rt_data_and_sizes,
            packed_write_max_unicast_sub_cmds,
            offset_idx,
            no_stride,
            write_offset_index);

        // Update kernel RTA pointers to point into the generated command
        // Future RTA updates through the API will update the command sequence directly
        uint32_t data_offset = (uint32_t)get_runtime_args_data_offset(num_packed_cmds, max_runtime_args_len, unicast);
        const uint32_t data_inc = align(max_runtime_args_len * sizeof(uint32_t), L1_ALIGNMENT);
        uint32_t num_data_copies = no_stride ? 1 : num_packed_cmds;
        for (uint32_t i = offset_idx; i < offset_idx + num_data_copies; ++i) {
            uint32_t offset = 0;
            for (auto& data : rt_args_data[i]) {
                data.get().rt_args_data =
                    (uint32_t*)((char*)runtime_args_command_sequences.back().data() + data_offset + offset);
                offset += data.get().rt_args_count * sizeof(uint32_t);
            }
            data_offset += data_inc;
        }
        num_packed_cmds_in_seq -= num_packed_cmds;
        offset_idx += num_packed_cmds;
    }
}

// Generate command sequence for unique (unicast) and common (multicast) runtime args
void EnqueueProgramCommand::assemble_runtime_args_commands() {
    // TODO: provide this at a lower level
    static vector<CoreType> core_types = {CoreType::WORKER, CoreType::ETH};

    CoreType dispatch_core_type = dispatch_core_manager::instance().get_dispatch_core_type(this->device->id());
    const uint32_t max_prefetch_command_size = dispatch_constants::get(dispatch_core_type).max_prefetch_command_size();

    // Note: each sub_cmd contain data for multiple kernels (DM*, COMPUTE)
    // the outer vector counts through the kernels, the inner vectors contains the data for each kernel
    std::vector<CQDispatchWritePackedUnicastSubCmd> unique_sub_cmds;
    std::vector<std::vector<std::tuple<const void*, uint32_t, uint32_t>>> unique_rt_data_and_sizes;
    std::vector<std::vector<std::reference_wrapper<RuntimeArgsData>>> unique_rt_args_data;

    std::variant<std::vector<CQDispatchWritePackedMulticastSubCmd>, std::vector<CQDispatchWritePackedUnicastSubCmd>>
        common_sub_cmds;
    std::vector<std::vector<std::tuple<const void*, uint32_t, uint32_t>>> common_rt_data_and_sizes;
    std::vector<std::vector<std::reference_wrapper<RuntimeArgsData>>> common_rt_args_data;

    this->cached_program_command_sequences[program.id].runtime_args_command_sequences = {};

    uint32_t command_count = 0;
    for (CoreType core_type : core_types) {
        for (auto& kg : program.get_kernel_groups(core_type)) {
            if (kg.total_rta_size != 0) {
                // Reserve 2x for unique rtas as we pontentially split the cmds due to not fitting in one prefetch cmd
                command_count += 2;
            }
        }
        for (int dispatch_class = 0; dispatch_class < DISPATCH_CLASS_MAX; dispatch_class++) {
            uint32_t common_size = program.get_program_config(core_type).crta_sizes[dispatch_class];
            if (common_size != 0) {
                command_count++;
            }
        }
    }

    this->cached_program_command_sequences[program.id].runtime_args_command_sequences.reserve(command_count);
    // Unique Runtime Args (Unicast)
    for (CoreType core_type : core_types) {
        for (auto& kg : program.get_kernel_groups(core_type)) {
            if (kg.total_rta_size != 0) {
                for (const CoreRange& core_range : kg.core_ranges.ranges()) {
                    for (auto x = core_range.start_coord.x; x <= core_range.end_coord.x; x++) {
                        for (auto y = core_range.start_coord.y; y <= core_range.end_coord.y; y++) {
                            CoreCoord core_coord(x, y);

                            unique_rt_args_data.resize(unique_rt_args_data.size() + 1);
                            unique_rt_data_and_sizes.resize(unique_rt_data_and_sizes.size() + 1);
                            for (int dispatch_class = 0; dispatch_class < DISPATCH_CLASS_MAX; dispatch_class++) {
                                auto& optional_id = kg.kernel_ids[dispatch_class];
                                if (optional_id) {
                                    auto kernel = detail::GetKernel(program, optional_id.value());
                                    if (!kernel->cores_with_runtime_args().empty()) {
                                        const auto& runtime_args_data = kernel->runtime_args(core_coord);
                                        unique_rt_args_data.back().emplace_back(kernel->runtime_args_data(core_coord));
                                        TT_ASSERT(
                                            runtime_args_data.size() * sizeof(uint32_t) <=
                                            kg.rta_sizes[dispatch_class]);
                                        unique_rt_data_and_sizes.back().emplace_back(
                                            runtime_args_data.data(),
                                            runtime_args_data.size() * sizeof(uint32_t),
                                            kg.rta_sizes[dispatch_class]);
                                    }
                                }
                            }

                            CoreCoord physical_core = device->physical_core_from_logical_core(core_coord, core_type);
                            unique_sub_cmds.emplace_back(CQDispatchWritePackedUnicastSubCmd{
                                .noc_xy_addr = this->device->get_noc_unicast_encoding(this->noc_index, physical_core)});
                        }
                    }
                }
                uint32_t rta_offset = program.get_program_config(core_type).rta_offset;
                generate_runtime_args_cmds(
                    this->cached_program_command_sequences[program.id].runtime_args_command_sequences,
                    rta_offset,
                    unique_sub_cmds,
                    unique_rt_data_and_sizes,
                    kg.total_rta_size / sizeof(uint32_t),
                    unique_rt_args_data,
                    max_prefetch_command_size,
                    packed_write_max_unicast_sub_cmds,
                    false,
                    core_type == CoreType::WORKER ? DISPATCH_WRITE_OFFSET_TENSIX_L1_CONFIG_BASE
                                                  : DISPATCH_WRITE_OFFSET_ETH_L1_CONFIG_BASE);
<<<<<<< HEAD
=======
                for (auto &data_per_kernel : unique_rt_data_and_sizes) {
                    for (auto &data_and_sizes : data_per_kernel) {
                        RecordDispatchData(program, DISPATCH_DATA_RTARGS, std::get<1>(data_and_sizes));
                    }
                }
>>>>>>> cb5d74d6
                unique_sub_cmds.clear();
                unique_rt_data_and_sizes.clear();
                unique_rt_args_data.clear();
            }
        }

        for (int dispatch_class = 0; dispatch_class < DISPATCH_CLASS_MAX; dispatch_class++) {
            uint32_t common_size = program.get_program_config(core_type).crta_sizes[dispatch_class];
            for (size_t kernel_id = 0; kernel_id < program.num_kernels(); kernel_id++) {
                auto kernel = detail::GetKernel(program, kernel_id);
                if (kernel->get_kernel_core_type() != core_type)
                    continue;  // TODO: fixme, need list of kernels by core_typexdispatch_class
                if (kernel->dispatch_class() != dispatch_class)
                    continue;  // TODO: fixme, need list of kernels by core_typexdispatch_class

                const auto& common_rt_args = kernel->common_runtime_args();
                if (common_rt_args.size() > 0) {
                    common_rt_args_data.resize(common_rt_args_data.size() + 1);
                    common_rt_data_and_sizes.resize(common_rt_data_and_sizes.size() + 1);

                    TT_ASSERT(kernel->common_runtime_args_data().size() * sizeof(uint32_t) == common_size);
                    TT_ASSERT(common_rt_args.size() * sizeof(uint32_t) <= common_size);
                    common_rt_data_and_sizes.back().emplace_back(
                        common_rt_args.data(), common_rt_args.size() * sizeof(uint32_t), common_size);
                    common_rt_args_data.back().emplace_back(kernel->common_runtime_args_data());

                    if (core_type == CoreType::ETH) {
                        common_sub_cmds.emplace<std::vector<CQDispatchWritePackedUnicastSubCmd>>(
                            std::vector<CQDispatchWritePackedUnicastSubCmd>());
                        auto& unicast_sub_cmd =
                            std::get<std::vector<CQDispatchWritePackedUnicastSubCmd>>(common_sub_cmds);
                        unicast_sub_cmd.reserve(kernel->logical_cores().size());
                        for (auto& core_coord : kernel->logical_cores()) {
                            // can make a vector of unicast encodings here
                            CoreCoord physical_core = device->ethernet_core_from_logical_core(core_coord);
                            unicast_sub_cmd.emplace_back(CQDispatchWritePackedUnicastSubCmd{
                                .noc_xy_addr = this->device->get_noc_unicast_encoding(this->noc_index, physical_core)});
                        }
                    } else {
                        vector<pair<transfer_info_cores, uint32_t>> dst_noc_multicast_info =
                            extract_dst_noc_multicast_info<std::vector<CoreRange>>(
                                device, kernel->logical_coreranges(), core_type);
                        common_sub_cmds.emplace<std::vector<CQDispatchWritePackedMulticastSubCmd>>(
                            std::vector<CQDispatchWritePackedMulticastSubCmd>());
                        auto& multicast_sub_cmd =
                            std::get<std::vector<CQDispatchWritePackedMulticastSubCmd>>(common_sub_cmds);
                        multicast_sub_cmd.reserve(dst_noc_multicast_info.size());
                        for (const auto& mcast_dests : dst_noc_multicast_info) {
                            multicast_sub_cmd.emplace_back(CQDispatchWritePackedMulticastSubCmd{
                                .noc_xy_addr = this->device->get_noc_multicast_encoding(
                                    this->noc_index, std::get<CoreRange>(mcast_dests.first)),
                                .num_mcast_dests = mcast_dests.second});
                        }
                    }
                }
            }

            if (common_size != 0) {
                uint32_t crta_offset = program.get_program_config(core_type).crta_offsets[dispatch_class];

                // Common rtas are always expected to fit in one prefetch cmd
                // TODO: use a linear write instead of a packed-write
                std::visit(
                    [&](auto&& sub_cmds) {
                        generate_runtime_args_cmds(
                            this->cached_program_command_sequences[program.id].runtime_args_command_sequences,
                            crta_offset,
                            sub_cmds,
                            common_rt_data_and_sizes,
                            common_size / sizeof(uint32_t),
                            common_rt_args_data,
                            max_prefetch_command_size,
                            packed_write_max_unicast_sub_cmds,
                            true,
                            core_type == CoreType::WORKER ? DISPATCH_WRITE_OFFSET_TENSIX_L1_CONFIG_BASE
                                                          : DISPATCH_WRITE_OFFSET_ETH_L1_CONFIG_BASE);
                        sub_cmds.clear();
                    },
                    common_sub_cmds);
            }

            for (auto& data_per_kernel : common_rt_data_and_sizes) {
                for (auto& data_and_sizes : data_per_kernel) {
                    RecordDispatchData(program, DISPATCH_DATA_RTARGS, std::get<1>(data_and_sizes));
                }
            }
            common_rt_data_and_sizes.clear();
            common_rt_args_data.clear();
        }
    }

    uint32_t runtime_args_fetch_size_bytes = 0;
    for (const auto& cmds : this->cached_program_command_sequences[program.id].runtime_args_command_sequences) {
        // BRISC, NCRISC, TRISC...
        runtime_args_fetch_size_bytes += cmds.size_bytes();
    }
    this->cached_program_command_sequences[program.id].runtime_args_fetch_size_bytes = runtime_args_fetch_size_bytes;
}

void EnqueueProgramCommand::assemble_device_commands(
    bool is_cached, uint32_t tensix_l1_kernel_config_base, uint32_t eth_l1_kernel_config_base) {
    auto& cached_program_command_sequence = this->cached_program_command_sequences[this->program.id];
    if (not is_cached) {
        // Calculate size of command and fill program indices of data to update
        // TODO: Would be nice if we could pull this out of program
        uint32_t cmd_sequence_sizeB = 0;
        const uint32_t max_prefetch_command_size =
            dispatch_constants::get(dispatch_core_type).max_prefetch_command_size();

        // Multicast Semaphore Cmd
        uint32_t num_multicast_semaphores = program.program_transfer_info.multicast_semaphores.size();
        std::vector<std::vector<CQDispatchWritePackedMulticastSubCmd>> multicast_sem_sub_cmds(num_multicast_semaphores);
        std::vector<std::vector<std::pair<const void*, uint32_t>>> multicast_sem_data(num_multicast_semaphores);
        std::vector<std::vector<std::pair<uint32_t, uint32_t>>> multicast_sem_payload(num_multicast_semaphores);
        std::vector<std::pair<uint32_t, uint32_t>> multicast_sem_dst_size;
        multicast_sem_dst_size.reserve(num_multicast_semaphores);
        if (num_multicast_semaphores > 0) {
            uint32_t i = 0;
            for (const auto& [dst, transfer_info_vec] : program.program_transfer_info.multicast_semaphores) {
                // TODO: loop over things inside transfer_info[i]
                uint32_t write_packed_len = transfer_info_vec[0].data.size();
                multicast_sem_dst_size.emplace_back(std::make_pair(dst, write_packed_len * sizeof(uint32_t)));

                for (const auto& transfer_info : transfer_info_vec) {
                    for (const auto& dst_noc_info : transfer_info.dst_noc_info) {
                        TT_ASSERT(
                            transfer_info.data.size() == write_packed_len,
                            "Not all data vectors in write packed semaphore cmd equal in len");
                        multicast_sem_sub_cmds[i].emplace_back(CQDispatchWritePackedMulticastSubCmd{
                            .noc_xy_addr = this->device->get_noc_multicast_encoding(
                                this->noc_index, std::get<CoreRange>(dst_noc_info.first)),
                            .num_mcast_dests = dst_noc_info.second});
                        multicast_sem_data[i].emplace_back(
                            transfer_info.data.data(), transfer_info.data.size() * sizeof(uint32_t));
                    }
                }
                cmd_sequence_sizeB += insert_write_packed_payloads<CQDispatchWritePackedMulticastSubCmd>(
                    multicast_sem_sub_cmds[i].size(),
                    multicast_sem_dst_size.back().second,
                    max_prefetch_command_size,
                    this->packed_write_max_unicast_sub_cmds,
                    multicast_sem_payload[i]);
                i++;
            }
        }

        // Unicast Semaphore Cmd
        uint32_t num_unicast_semaphores = program.program_transfer_info.unicast_semaphores.size();
        std::vector<std::vector<CQDispatchWritePackedUnicastSubCmd>> unicast_sem_sub_cmds(num_unicast_semaphores);
        std::vector<std::vector<std::pair<const void*, uint32_t>>> unicast_sem_data(num_unicast_semaphores);
        std::vector<std::vector<std::pair<uint32_t, uint32_t>>> unicast_sem_payload(num_unicast_semaphores);
        std::vector<std::pair<uint32_t, uint32_t>> unicast_sem_dst_size;
        unicast_sem_dst_size.reserve(num_unicast_semaphores);
        if (num_unicast_semaphores > 0) {
            uint32_t i = 0;
            for (const auto& [dst, transfer_info_vec] : program.program_transfer_info.unicast_semaphores) {
                // TODO: loop over things inside transfer_info[i]
                uint32_t write_packed_len = transfer_info_vec[0].data.size();
                unicast_sem_dst_size.emplace_back(std::make_pair(dst, write_packed_len * sizeof(uint32_t)));

                for (const auto& transfer_info : transfer_info_vec) {
                    for (const auto& dst_noc_info : transfer_info.dst_noc_info) {
                        TT_ASSERT(
                            transfer_info.data.size() == write_packed_len,
                            "Not all data vectors in write packed semaphore cmd equal in len");
                        unicast_sem_sub_cmds[i].emplace_back(CQDispatchWritePackedUnicastSubCmd{
                            .noc_xy_addr = this->device->get_noc_unicast_encoding(
                                this->noc_index, std::get<CoreCoord>(dst_noc_info.first))});
                        unicast_sem_data[i].emplace_back(
                            transfer_info.data.data(), transfer_info.data.size() * sizeof(uint32_t));
                    }
                }
                cmd_sequence_sizeB += insert_write_packed_payloads<CQDispatchWritePackedUnicastSubCmd>(
                    unicast_sem_sub_cmds[i].size(),
                    unicast_sem_dst_size.back().second,
                    max_prefetch_command_size,
                    this->packed_write_max_unicast_sub_cmds,
                    unicast_sem_payload[i]);
                i++;
            }
        }

        const auto& circular_buffers_unique_coreranges = program.circular_buffers_unique_coreranges();
        const uint16_t num_multicast_cb_sub_cmds = circular_buffers_unique_coreranges.size();
        std::vector<std::pair<uint32_t, uint32_t>> mcast_cb_payload;
        uint16_t cb_config_size_bytes = 0;
        uint32_t aligned_cb_config_size_bytes = 0;
        std::vector<std::vector<uint32_t>> cb_config_payloads(
            num_multicast_cb_sub_cmds,
            std::vector<uint32_t>(UINT32_WORDS_PER_CIRCULAR_BUFFER_CONFIG * NUM_CIRCULAR_BUFFERS, 0));
        std::vector<CQDispatchWritePackedMulticastSubCmd> multicast_cb_config_sub_cmds;
        std::vector<std::pair<const void*, uint32_t>> multicast_cb_config_data;
        if (num_multicast_cb_sub_cmds > 0) {
            multicast_cb_config_sub_cmds.reserve(num_multicast_cb_sub_cmds);
            multicast_cb_config_data.reserve(num_multicast_cb_sub_cmds);
            cached_program_command_sequence.circular_buffers_on_core_ranges.resize(num_multicast_cb_sub_cmds);
            uint32_t i = 0;
            uint32_t max_overall_base_index = 0;
            for (const CoreRange& core_range : circular_buffers_unique_coreranges) {
                const CoreCoord physical_start = device->worker_core_from_logical_core(core_range.start_coord);
                const CoreCoord physical_end = device->worker_core_from_logical_core(core_range.end_coord);

                const uint32_t num_receivers = core_range.size();
                auto& cb_config_payload = cb_config_payloads[i];
                uint32_t max_base_index = 0;
                const auto& circular_buffers_on_corerange = program.circular_buffers_on_corerange(core_range);
                cached_program_command_sequence.circular_buffers_on_core_ranges[i].reserve(
                    circular_buffers_on_corerange.size());
                for (const shared_ptr<CircularBuffer>& cb : circular_buffers_on_corerange) {
                    cached_program_command_sequence.circular_buffers_on_core_ranges[i].emplace_back(cb);
                    const uint32_t cb_address = cb->address() >> 4;
                    const uint32_t cb_size = cb->size() >> 4;
                    for (const auto& buffer_index : cb->buffer_indices()) {
                        // 1 cmd for all 32 buffer indices, populate with real data for specified indices

                        // cb config payload
                        const uint32_t base_index = UINT32_WORDS_PER_CIRCULAR_BUFFER_CONFIG * (uint32_t)buffer_index;
                        cb_config_payload[base_index] = cb_address;
                        cb_config_payload[base_index + 1] = cb_size;
                        cb_config_payload[base_index + 2] = cb->num_pages(buffer_index);
                        cb_config_payload[base_index + 3] = cb->page_size(buffer_index) >> 4;
                        max_base_index = std::max(max_base_index, base_index);
                    }
                }
                multicast_cb_config_sub_cmds.emplace_back(CQDispatchWritePackedMulticastSubCmd{
                    .noc_xy_addr = this->device->get_noc_multicast_encoding(
                        this->noc_index, CoreRange(physical_start, physical_end)),
                    .num_mcast_dests = (uint32_t)core_range.size()});
                multicast_cb_config_data.emplace_back(
                    cb_config_payload.data(),
                    (max_base_index + UINT32_WORDS_PER_CIRCULAR_BUFFER_CONFIG) * sizeof(uint32_t));
                max_overall_base_index = std::max(max_overall_base_index, max_base_index);
                i++;
            }
            cb_config_size_bytes =
                (max_overall_base_index + UINT32_WORDS_PER_CIRCULAR_BUFFER_CONFIG) * sizeof(uint32_t);
            aligned_cb_config_size_bytes = align(cb_config_size_bytes, L1_ALIGNMENT);
            cmd_sequence_sizeB += insert_write_packed_payloads<CQDispatchWritePackedMulticastSubCmd>(
                num_multicast_cb_sub_cmds,
                cb_config_size_bytes,
                max_prefetch_command_size,
                this->packed_write_max_unicast_sub_cmds,
                mcast_cb_payload);
        }

        // Program Binaries and Go Signals
        // Get launch msg data while getting size of cmds
        std::vector<std::vector<CQPrefetchRelayPagedPackedSubCmd>> kernel_bins_prefetch_subcmds;
        std::vector<std::vector<CQDispatchWritePackedLargeSubCmd>> kernel_bins_dispatch_subcmds;
        std::vector<uint32_t> kernel_bins_write_packed_large_data_aligned_sizeB;
        std::vector<HostMemDeviceCommand> kernel_bins_unicast_cmds;
        const uint32_t max_length_per_sub_cmd = dispatch_constants::get(this->dispatch_core_type).scratch_db_size() / 2;
        const uint32_t max_paged_length_per_sub_cmd =
            max_length_per_sub_cmd / HostMemDeviceCommand::PROGRAM_PAGE_SIZE * HostMemDeviceCommand::PROGRAM_PAGE_SIZE;
        for (const auto& [cores, num_mcast_dests, kg_transfer_info] : program.program_transfer_info.kernel_bins) {
            bool write_linear;
            uint32_t noc_encoding;
            std::visit(
                [&](auto&& cores) {
                    using T = std::decay_t<decltype(cores)>;
                    if constexpr (std::is_same_v<T, CoreRange>) {
                        noc_encoding = this->device->get_noc_multicast_encoding(this->noc_index, cores);
                        write_linear = false;
                    } else {
                        noc_encoding = this->device->get_noc_unicast_encoding(this->noc_index, cores);
                        write_linear = true;
                    }
                },
                cores);
            for (uint32_t kernel_idx = 0; kernel_idx < kg_transfer_info.dst_base_addrs.size(); kernel_idx++) {
                if (write_linear) {
                    kernel_bins_unicast_cmds.emplace_back(2 * CQ_PREFETCH_CMD_BARE_MIN_SIZE);
                    cmd_sequence_sizeB += 2 * CQ_PREFETCH_CMD_BARE_MIN_SIZE;
                    kernel_bins_unicast_cmds.back().add_dispatch_write_linear(
                        false,            // flush_prefetch
                        num_mcast_dests,  // num_mcast_dests
                        noc_encoding,     // noc_xy_addr
                        kg_transfer_info.dst_base_addrs[kernel_idx],
                        kg_transfer_info.lengths[kernel_idx]);
<<<<<<< HEAD
=======
                    RecordDispatchData(
                        program,
                        DISPATCH_DATA_BINARY,
                        kg_transfer_info.lengths[kernel_idx],
                        kg_transfer_info.riscvs[kernel_idx]);
>>>>>>> cb5d74d6
                    // Difference between prefetch total relayed pages and dispatch write linear
                    uint32_t relayed_bytes =
                        align(kg_transfer_info.lengths[kernel_idx], HostMemDeviceCommand::PROGRAM_PAGE_SIZE);
                    uint16_t length_adjust = uint16_t(relayed_bytes - kg_transfer_info.lengths[kernel_idx]);

                    uint32_t base_address, page_offset;
                    if (kg_transfer_info.page_offsets[kernel_idx] > CQ_PREFETCH_RELAY_PAGED_START_PAGE_MASK) {
                        const uint32_t num_banks = this->device->num_banks(this->program.kernels_buffer->buffer_type());
                        page_offset = kg_transfer_info.page_offsets[kernel_idx] % num_banks;
                        uint32_t num_full_pages_written_per_bank =
                            kg_transfer_info.page_offsets[kernel_idx] / num_banks;
                        base_address = this->program.kernels_buffer->address() +
                                       num_full_pages_written_per_bank * this->program.kernels_buffer->page_size();
                    } else {
                        base_address = this->program.kernels_buffer->address();
                        page_offset = kg_transfer_info.page_offsets[kernel_idx];
                    }

                    kernel_bins_unicast_cmds.back().add_prefetch_relay_paged(
                        true,  // is_dram
                        page_offset,
                        base_address,
                        this->program.kernels_buffer->page_size(),
                        relayed_bytes / this->program.kernels_buffer->page_size(),
                        length_adjust);
                } else {
                    uint32_t base_address = this->program.kernels_buffer->address();
                    uint32_t page_offset = kg_transfer_info.page_offsets[kernel_idx];
                    uint32_t dst_addr = kg_transfer_info.dst_base_addrs[kernel_idx];
                    uint32_t aligned_length = align(kg_transfer_info.lengths[kernel_idx], DRAM_ALIGNMENT);
                    uint32_t padding = aligned_length - kg_transfer_info.lengths[kernel_idx];
                    while (aligned_length != 0) {
                        if (kernel_bins_dispatch_subcmds.empty() ||
                            kernel_bins_dispatch_subcmds.back().size() ==
                                CQ_DISPATCH_CMD_PACKED_WRITE_LARGE_MAX_SUB_CMDS) {
                            kernel_bins_dispatch_subcmds.push_back({});
                            kernel_bins_prefetch_subcmds.push_back({});
                            kernel_bins_write_packed_large_data_aligned_sizeB.push_back(0);
                        }
                        uint32_t write_length, read_length;
                        if (aligned_length <= max_length_per_sub_cmd) {
                            read_length = aligned_length;
                            write_length = read_length - padding;
                        } else {
                            read_length = max_paged_length_per_sub_cmd;
                            write_length = read_length;
                        }
                        kernel_bins_dispatch_subcmds.back().emplace_back(CQDispatchWritePackedLargeSubCmd{
                            .noc_xy_addr = noc_encoding,
                            .addr = dst_addr,
                            .length = (uint16_t)write_length,
                            .num_mcast_dests = (uint16_t)num_mcast_dests});
<<<<<<< HEAD
=======
                        RecordDispatchData(
                            program, DISPATCH_DATA_BINARY, write_length, kg_transfer_info.riscvs[kernel_idx]);
>>>>>>> cb5d74d6
                        dst_addr += write_length;

                        kernel_bins_prefetch_subcmds.back().emplace_back(CQPrefetchRelayPagedPackedSubCmd{
                            .start_page = (uint16_t)page_offset,
                            .log_page_size = (uint16_t)HostMemDeviceCommand::LOG2_PROGRAM_PAGE_SIZE,
                            .base_addr = base_address,
                            .length = read_length});
                        page_offset += read_length / HostMemDeviceCommand::PROGRAM_PAGE_SIZE;
                        aligned_length -= read_length;
                        kernel_bins_write_packed_large_data_aligned_sizeB.back() += read_length;
                    }
                }
            }
        }
        for (uint32_t i = 0; i < kernel_bins_dispatch_subcmds.size(); ++i) {
            cmd_sequence_sizeB += align(
                ((sizeof(CQPrefetchCmd) + sizeof(CQDispatchCmd))) +
                    kernel_bins_dispatch_subcmds[i].size() * sizeof(CQDispatchWritePackedLargeSubCmd),
                PCIE_ALIGNMENT);
            cmd_sequence_sizeB += align(
                kernel_bins_prefetch_subcmds[i].size() * sizeof(CQPrefetchRelayPagedPackedSubCmd) +
                    sizeof(CQPrefetchCmd),
                PCIE_ALIGNMENT);
        }

        // Wait Cmd
        if (program.program_transfer_info.num_active_cores > 0) {
            cmd_sequence_sizeB += CQ_PREFETCH_CMD_BARE_MIN_SIZE;
        }

        std::vector<std::pair<const void*, uint32_t>> multicast_go_signal_data;
        std::vector<std::pair<const void*, uint32_t>> unicast_go_signal_data;
        std::vector<CQDispatchWritePackedMulticastSubCmd> multicast_go_signal_sub_cmds;
        std::vector<CQDispatchWritePackedUnicastSubCmd> unicast_go_signal_sub_cmds;
        std::vector<std::pair<uint32_t, uint32_t>> multicast_go_signals_payload;
        std::vector<std::pair<uint32_t, uint32_t>> unicast_go_signals_payload;
        constexpr uint32_t go_signal_sizeB = sizeof(launch_msg_t);
        constexpr uint32_t aligned_go_signal_sizeB = align(go_signal_sizeB, L1_ALIGNMENT);
        constexpr uint32_t go_signal_size_words = aligned_go_signal_sizeB / sizeof(uint32_t);
        for (KernelGroup& kernel_group : program.get_kernel_groups(CoreType::WORKER)) {
            kernel_group.launch_msg.kernel_config.mode = DISPATCH_MODE_DEV;
            kernel_group.launch_msg.kernel_config.dispatch_core_x = this->dispatch_core.x;
            kernel_group.launch_msg.kernel_config.dispatch_core_y = this->dispatch_core.y;
            kernel_group.launch_msg.kernel_config.kernel_config_base = tensix_l1_kernel_config_base;
            const void* launch_message_data = (const void*)(&kernel_group.launch_msg);
            for (const CoreRange& core_range : kernel_group.core_ranges.ranges()) {
                CoreCoord physical_start =
                    device->physical_core_from_logical_core(core_range.start_coord, kernel_group.get_core_type());
                CoreCoord physical_end =
                    device->physical_core_from_logical_core(core_range.end_coord, kernel_group.get_core_type());

                multicast_go_signal_sub_cmds.emplace_back(CQDispatchWritePackedMulticastSubCmd{
                    .noc_xy_addr = this->device->get_noc_multicast_encoding(
                        this->noc_index, CoreRange(physical_start, physical_end)),
                    .num_mcast_dests = (uint32_t)core_range.size()});

                multicast_go_signal_data.emplace_back(launch_message_data, go_signal_sizeB);
            }
        }
        if (multicast_go_signal_sub_cmds.size() > 0) {
            cmd_sequence_sizeB += insert_write_packed_payloads<CQDispatchWritePackedMulticastSubCmd>(
                multicast_go_signal_sub_cmds.size(),
                go_signal_sizeB,
                max_prefetch_command_size,
                this->packed_write_max_unicast_sub_cmds,
                multicast_go_signals_payload);
        }

        for (KernelGroup& kernel_group : program.get_kernel_groups(CoreType::ETH)) {
            kernel_group.launch_msg.kernel_config.mode = DISPATCH_MODE_DEV;
            kernel_group.launch_msg.kernel_config.dispatch_core_x = this->dispatch_core.x;
            kernel_group.launch_msg.kernel_config.dispatch_core_y = this->dispatch_core.y;
            kernel_group.launch_msg.kernel_config.kernel_config_base = eth_l1_kernel_config_base;
            const void* launch_message_data = (const launch_msg_t*)(&kernel_group.launch_msg);
            for (const CoreRange& core_range : kernel_group.core_ranges.ranges()) {
                for (auto x = core_range.start_coord.x; x <= core_range.end_coord.x; x++) {
                    for (auto y = core_range.start_coord.y; y <= core_range.end_coord.y; y++) {
                        CoreCoord physical_coord =
                            device->physical_core_from_logical_core(CoreCoord({x, y}), kernel_group.get_core_type());
                        unicast_go_signal_sub_cmds.emplace_back(CQDispatchWritePackedUnicastSubCmd{
                            .noc_xy_addr = this->device->get_noc_unicast_encoding(this->noc_index, physical_coord)});
                        unicast_go_signal_data.emplace_back(launch_message_data, go_signal_sizeB);
                    }
                }
            }
        }
        if (unicast_go_signal_sub_cmds.size() > 0) {
            cmd_sequence_sizeB += insert_write_packed_payloads<CQDispatchWritePackedUnicastSubCmd>(
                unicast_go_signal_sub_cmds.size(),
                go_signal_sizeB,
                max_prefetch_command_size,
                this->packed_write_max_unicast_sub_cmds,
                unicast_go_signals_payload);
        }

        cached_program_command_sequence.program_command_sequence = HostMemDeviceCommand(cmd_sequence_sizeB);

        auto& program_command_sequence = cached_program_command_sequence.program_command_sequence;

        // Semaphores
        // Multicast Semaphore Cmd
        for (uint32_t i = 0; i < num_multicast_semaphores; ++i) {
            uint32_t curr_sub_cmd_idx = 0;
            for (const auto& [num_sub_cmds_in_cmd, multicast_sem_payload_sizeB] : multicast_sem_payload[i]) {
                program_command_sequence.add_dispatch_write_packed<CQDispatchWritePackedMulticastSubCmd>(
                    num_sub_cmds_in_cmd,
                    multicast_sem_dst_size[i].first,
                    multicast_sem_dst_size[i].second,
                    multicast_sem_payload_sizeB,
                    multicast_sem_sub_cmds[i],
                    multicast_sem_data[i],
                    this->packed_write_max_unicast_sub_cmds,
                    curr_sub_cmd_idx);
                curr_sub_cmd_idx += num_sub_cmds_in_cmd;
                for (auto &data_and_size : multicast_sem_data[i]) {
                    RecordDispatchData(program, DISPATCH_DATA_SEMAPHORE, data_and_size.second);
                }
            }
        }

        // Unicast Semaphore Cmd
        for (uint32_t i = 0; i < num_unicast_semaphores; ++i) {
            uint32_t curr_sub_cmd_idx = 0;
            for (const auto& [num_sub_cmds_in_cmd, unicast_sem_payload_sizeB] : unicast_sem_payload[i]) {
                program_command_sequence.add_dispatch_write_packed<CQDispatchWritePackedUnicastSubCmd>(
                    num_sub_cmds_in_cmd,
                    unicast_sem_dst_size[i].first,
                    unicast_sem_dst_size[i].second,
                    unicast_sem_payload_sizeB,
                    unicast_sem_sub_cmds[i],
                    unicast_sem_data[i],
                    this->packed_write_max_unicast_sub_cmds,
                    curr_sub_cmd_idx);
                curr_sub_cmd_idx += num_sub_cmds_in_cmd;
                for (auto &data_and_size : unicast_sem_data[i]) {
                    RecordDispatchData(program, DISPATCH_DATA_SEMAPHORE, data_and_size.second);
                }
            }
        }

        // CB Configs commands
        if (num_multicast_cb_sub_cmds > 0) {
            uint32_t curr_sub_cmd_idx = 0;
            cached_program_command_sequence.cb_configs_payloads.reserve(num_multicast_cb_sub_cmds);
            const uint32_t cb_config_size_words = aligned_cb_config_size_bytes / sizeof(uint32_t);
            for (const auto& [num_sub_cmds_in_cmd, mcast_cb_payload_sizeB] : mcast_cb_payload) {
                uint32_t write_offset_bytes = program_command_sequence.write_offset_bytes();
                program_command_sequence.add_dispatch_write_packed<CQDispatchWritePackedMulticastSubCmd>(
                    num_sub_cmds_in_cmd,
                    CIRCULAR_BUFFER_CONFIG_BASE,
                    cb_config_size_bytes,
                    mcast_cb_payload_sizeB,
                    multicast_cb_config_sub_cmds,
                    multicast_cb_config_data,
                    this->packed_write_max_unicast_sub_cmds,
                    curr_sub_cmd_idx);
                for (auto &data_and_size : multicast_cb_config_data) {
                    RecordDispatchData(program, DISPATCH_DATA_CB_CONFIG, data_and_size.second);
                }
                curr_sub_cmd_idx += num_sub_cmds_in_cmd;
                RecordDispatchData(program, DISPATCH_DATA_CB_CONFIG, mcast_cb_payload_sizeB);
                uint32_t curr_sub_cmd_data_offset_words =
                    (write_offset_bytes + (sizeof(CQPrefetchCmd) + sizeof(CQDispatchCmd)) +
                     align(num_sub_cmds_in_cmd * sizeof(CQDispatchWritePackedMulticastSubCmd), L1_ALIGNMENT)) /
                    sizeof(uint32_t);
                for (uint32_t i = 0; i < num_sub_cmds_in_cmd; ++i) {
                    cached_program_command_sequence.cb_configs_payloads.push_back(
                        (uint32_t*)program_command_sequence.data() + curr_sub_cmd_data_offset_words);
                    curr_sub_cmd_data_offset_words += cb_config_size_words;
                }
            }
        }

        // Program Binaries
        for (const auto& kernel_bins_unicast_cmd : kernel_bins_unicast_cmds) {
            program_command_sequence.add_data(
                kernel_bins_unicast_cmd.data(),
                kernel_bins_unicast_cmd.size_bytes(),
                kernel_bins_unicast_cmd.size_bytes());
        }
        for (uint32_t i = 0; i < kernel_bins_dispatch_subcmds.size(); ++i) {
            program_command_sequence.add_dispatch_write_packed_large(
                DRAM_ALIGNMENT, kernel_bins_dispatch_subcmds[i].size(), kernel_bins_dispatch_subcmds[i]);
            program_command_sequence.add_prefetch_relay_paged_packed(
                kernel_bins_write_packed_large_data_aligned_sizeB[i],
                kernel_bins_prefetch_subcmds[i],
                kernel_bins_prefetch_subcmds[i].size());
        }

        // Wait Noc Write Barrier, wait for binaries/configs to be written to worker cores
        if (program.program_transfer_info.num_active_cores > 0) {
            program_command_sequence.add_dispatch_wait(true, DISPATCH_MESSAGE_ADDR, 0, 0, false, false);
        }

        // Go Signals
        cached_program_command_sequence.go_signals.reserve(
            multicast_go_signal_sub_cmds.size() + unicast_go_signal_sub_cmds.size());
        if (multicast_go_signal_sub_cmds.size() > 0) {
            uint32_t curr_sub_cmd_idx = 0;
            for (const auto& [num_sub_cmds_in_cmd, multicast_go_signal_payload_sizeB] : multicast_go_signals_payload) {
                uint32_t write_offset_bytes = program_command_sequence.write_offset_bytes();
                program_command_sequence.add_dispatch_write_packed<CQDispatchWritePackedMulticastSubCmd>(
                    num_sub_cmds_in_cmd,
                    hal.get_dev_addr(HalProgrammableCoreType::TENSIX, HalMemAddrType::LAUNCH),
                    go_signal_sizeB,
                    multicast_go_signal_payload_sizeB,
                    multicast_go_signal_sub_cmds,
                    multicast_go_signal_data,
                    this->packed_write_max_unicast_sub_cmds,
                    curr_sub_cmd_idx);
                curr_sub_cmd_idx += num_sub_cmds_in_cmd;
                uint32_t curr_sub_cmd_data_offset_words =
                    (write_offset_bytes + (sizeof(CQPrefetchCmd) + sizeof(CQDispatchCmd)) +
                     align(num_sub_cmds_in_cmd * sizeof(CQDispatchWritePackedMulticastSubCmd), L1_ALIGNMENT)) /
                    sizeof(uint32_t);
                for (uint32_t i = 0; i < num_sub_cmds_in_cmd; ++i) {
                    cached_program_command_sequence.go_signals.push_back(
                        (launch_msg_t*)((uint32_t*)program_command_sequence.data() + curr_sub_cmd_data_offset_words));
                    curr_sub_cmd_data_offset_words += go_signal_size_words;
                }
            }
        }

        if (unicast_go_signal_sub_cmds.size() > 0) {
            uint32_t curr_sub_cmd_idx = 0;
            for (const auto& [num_sub_cmds_in_cmd, unicast_go_signal_payload_sizeB] : unicast_go_signals_payload) {
                uint32_t write_offset_bytes = program_command_sequence.write_offset_bytes();
                program_command_sequence.add_dispatch_write_packed<CQDispatchWritePackedUnicastSubCmd>(
                    num_sub_cmds_in_cmd,
                    hal.get_dev_addr(HalProgrammableCoreType::ACTIVE_ETH, HalMemAddrType::LAUNCH),
                    go_signal_sizeB,
                    unicast_go_signal_payload_sizeB,
                    unicast_go_signal_sub_cmds,
                    unicast_go_signal_data,
                    this->packed_write_max_unicast_sub_cmds,
                    curr_sub_cmd_idx);
                curr_sub_cmd_idx += num_sub_cmds_in_cmd;
                uint32_t curr_sub_cmd_data_offset_words =
                    (write_offset_bytes + (sizeof(CQPrefetchCmd) + sizeof(CQDispatchCmd)) +
                     align(num_sub_cmds_in_cmd * sizeof(CQDispatchWritePackedUnicastSubCmd), L1_ALIGNMENT)) /
                    sizeof(uint32_t);
                for (uint32_t i = 0; i < num_sub_cmds_in_cmd; ++i) {
                    cached_program_command_sequence.go_signals.push_back(
                        (launch_msg_t*)((uint32_t*)program_command_sequence.data() + curr_sub_cmd_data_offset_words));
                    curr_sub_cmd_data_offset_words += go_signal_size_words;
                }
            }
        }
    } else {
        uint32_t i = 0;
        for (const auto& cbs_on_core_range : cached_program_command_sequence.circular_buffers_on_core_ranges) {
            uint32_t* cb_config_payload = cached_program_command_sequence.cb_configs_payloads[i];
            for (const shared_ptr<CircularBuffer>& cb : cbs_on_core_range) {
                const uint32_t cb_address = cb->address() >> 4;
                const uint32_t cb_size = cb->size() >> 4;
                for (const auto& buffer_index : cb->buffer_indices()) {
                    // 1 cmd for all 32 buffer indices, populate with real data for specified indices

                    // cb config payload
                    uint32_t base_index = UINT32_WORDS_PER_CIRCULAR_BUFFER_CONFIG * (uint32_t)buffer_index;
                    cb_config_payload[base_index] = cb_address;
                    cb_config_payload[base_index + 1] = cb_size;
                    cb_config_payload[base_index + 2] = cb->num_pages(buffer_index);
                    cb_config_payload[base_index + 3] = cb->page_size(buffer_index) >> 4;
                }
            }
            i++;
        }
        uint32_t go_signal_count = 0;
        for (auto& go_signal : cached_program_command_sequence.go_signals) {
            go_signal->kernel_config.dispatch_core_x = this->dispatch_core.x;
            go_signal->kernel_config.dispatch_core_y = this->dispatch_core.y;
            if (go_signal_count < program.tensix_go_signal_count_) {
                go_signal->kernel_config.kernel_config_base = tensix_l1_kernel_config_base;
            } else {
                go_signal->kernel_config.kernel_config_base = eth_l1_kernel_config_base;
            }
            go_signal_count++;
        }
    }
}

void EnqueueProgramCommand::process() {
    bool is_cached = true;
    if (not program.is_finalized()) {
        program.finalize();
        is_cached = false;
    }

    const std::pair<ConfigBufferSync, std::vector<ConfigBufferEntry>&> reservation =
        this->manager.get_config_buffer_mgr().reserve(program.program_config_sizes_);
    bool stall_first = reservation.first.need_sync;
    // Note: since present implementation always stalls, we always free up to "now"
    this->manager.get_config_buffer_mgr().free(reservation.first.sync_count);
    this->manager.get_config_buffer_mgr().alloc(
        this->expected_num_workers_completed + program.program_transfer_info.num_active_cores);
    uint32_t tensix_l1_write_offset = reservation.second[0].addr;
    uint32_t eth_l1_write_offset = reservation.second[1].addr;

    // Calculate all commands size and determine how many fetch q entries to use
    // Preamble, some waits and stalls
    // can be written directly to the issue queue
    if (not is_cached) {
        this->assemble_preamble_commands(tensix_l1_write_offset, eth_l1_write_offset);
        this->assemble_stall_commands(true);
        // Runtime Args Command Sequence
        this->assemble_runtime_args_commands();

        // Record kernel groups in this program, only need to do it once.
        for (CoreType core_type : {CoreType::WORKER, CoreType::ETH}) {
            RecordKernelGroups(program, core_type, program.get_kernel_groups(core_type));
        }
    } else {
        static constexpr uint32_t wait_count_offset = (sizeof(CQPrefetchCmd) + offsetof(CQDispatchCmd, wait.count));
        static constexpr uint32_t tensix_l1_write_offset_offset =
            (sizeof(CQPrefetchCmd) + offsetof(CQDispatchCmd, set_write_offset.offset1));
        static constexpr uint32_t eth_l1_write_offset_offset =
            (sizeof(CQPrefetchCmd) + offsetof(CQDispatchCmd, set_write_offset.offset2));
        TT_ASSERT(
            this->cached_program_command_sequences.find(program.id) != this->cached_program_command_sequences.end(),
            "Program cache hit, but no stored command sequence");

        this->cached_program_command_sequences[program.id].stall_command_sequence.update_cmd_sequence(
            wait_count_offset, &this->expected_num_workers_completed, sizeof(uint32_t));

        this->cached_program_command_sequences[program.id].preamble_command_sequence.update_cmd_sequence(
            tensix_l1_write_offset_offset, &tensix_l1_write_offset, sizeof(uint32_t));
        this->cached_program_command_sequences[program.id].preamble_command_sequence.update_cmd_sequence(
            eth_l1_write_offset_offset, &eth_l1_write_offset, sizeof(uint32_t));
    }
    RecordProgramRun(program);

    // Main Command Sequence
    this->assemble_device_commands(is_cached, tensix_l1_write_offset, eth_l1_write_offset);

    const auto& cached_program_command_sequence = this->cached_program_command_sequences[program.id];

    uint32_t preamble_fetch_size_bytes = cached_program_command_sequence.preamble_command_sequence.size_bytes();

    uint32_t stall_fetch_size_bytes = cached_program_command_sequence.stall_command_sequence.size_bytes();

    uint32_t runtime_args_fetch_size_bytes = cached_program_command_sequence.runtime_args_fetch_size_bytes;

    uint32_t program_fetch_size_bytes = cached_program_command_sequence.program_command_sequence.size_bytes();

    uint32_t total_fetch_size_bytes =
        stall_fetch_size_bytes + preamble_fetch_size_bytes + runtime_args_fetch_size_bytes + program_fetch_size_bytes;

    CoreType dispatch_core_type = dispatch_core_manager::instance().get_dispatch_core_type(this->device->id());
    if (total_fetch_size_bytes <= dispatch_constants::get(dispatch_core_type).max_prefetch_command_size()) {
        this->manager.issue_queue_reserve(total_fetch_size_bytes, this->command_queue_id);
        uint32_t write_ptr = this->manager.get_issue_queue_write_ptr(this->command_queue_id);

        this->manager.cq_write(
            cached_program_command_sequence.preamble_command_sequence.data(), preamble_fetch_size_bytes, write_ptr);
        write_ptr += preamble_fetch_size_bytes;

        if (stall_first) {
            // Must stall before writing runtime args
            this->manager.cq_write(
                cached_program_command_sequence.stall_command_sequence.data(), stall_fetch_size_bytes, write_ptr);
            write_ptr += stall_fetch_size_bytes;
        }

        for (const auto& cmds : cached_program_command_sequence.runtime_args_command_sequences) {
            this->manager.cq_write(cmds.data(), cmds.size_bytes(), write_ptr);
            write_ptr += cmds.size_bytes();
        }

        if (not stall_first) {
            // Didn't stall before runtime args, stall before remaining commands
            this->manager.cq_write(
                cached_program_command_sequence.stall_command_sequence.data(), stall_fetch_size_bytes, write_ptr);
            write_ptr += stall_fetch_size_bytes;
        }

        this->manager.cq_write(
            cached_program_command_sequence.program_command_sequence.data(), program_fetch_size_bytes, write_ptr);

        this->manager.issue_queue_push_back(total_fetch_size_bytes, this->command_queue_id);

        // One fetch queue entry for entire program
        this->manager.fetch_queue_reserve_back(this->command_queue_id);
        this->manager.fetch_queue_write(total_fetch_size_bytes, this->command_queue_id);
    } else {
        this->manager.issue_queue_reserve(preamble_fetch_size_bytes, this->command_queue_id);
        uint32_t write_ptr = this->manager.get_issue_queue_write_ptr(this->command_queue_id);
        this->manager.cq_write(
            cached_program_command_sequence.preamble_command_sequence.data(), preamble_fetch_size_bytes, write_ptr);
        this->manager.issue_queue_push_back(preamble_fetch_size_bytes, this->command_queue_id);
        // One fetch queue entry for just the wait and stall, very inefficient
        this->manager.fetch_queue_reserve_back(this->command_queue_id);
        this->manager.fetch_queue_write(preamble_fetch_size_bytes, this->command_queue_id);

        if (stall_first) {
            // Must stall before writing runtime args
            this->manager.issue_queue_reserve(stall_fetch_size_bytes, this->command_queue_id);
            uint32_t write_ptr = this->manager.get_issue_queue_write_ptr(this->command_queue_id);
            this->manager.cq_write(
                cached_program_command_sequence.stall_command_sequence.data(), stall_fetch_size_bytes, write_ptr);
            this->manager.issue_queue_push_back(stall_fetch_size_bytes, this->command_queue_id);
            // One fetch queue entry for just the wait and stall, very inefficient
            this->manager.fetch_queue_reserve_back(this->command_queue_id);
            this->manager.fetch_queue_write(stall_fetch_size_bytes, this->command_queue_id);
        }

        // TODO: We can pack multiple RT args into one fetch q entry
        for (const auto& cmds : cached_program_command_sequence.runtime_args_command_sequences) {
            uint32_t fetch_size_bytes = cmds.size_bytes();
            this->manager.issue_queue_reserve(fetch_size_bytes, this->command_queue_id);
            write_ptr = this->manager.get_issue_queue_write_ptr(this->command_queue_id);
            this->manager.cq_write(cmds.data(), fetch_size_bytes, write_ptr);
            this->manager.issue_queue_push_back(fetch_size_bytes, this->command_queue_id);
            // One fetch queue entry for each runtime args write location, e.g. BRISC/NCRISC/TRISC/ERISC
            this->manager.fetch_queue_reserve_back(this->command_queue_id);
            this->manager.fetch_queue_write(fetch_size_bytes, this->command_queue_id);
        }

        if (not stall_first) {
            // Must stall before writing runtime args
            this->manager.issue_queue_reserve(stall_fetch_size_bytes, this->command_queue_id);
            uint32_t write_ptr = this->manager.get_issue_queue_write_ptr(this->command_queue_id);
            this->manager.cq_write(
                cached_program_command_sequence.stall_command_sequence.data(), stall_fetch_size_bytes, write_ptr);
            this->manager.issue_queue_push_back(stall_fetch_size_bytes, this->command_queue_id);
            // One fetch queue entry for just the wait and stall, very inefficient
            this->manager.fetch_queue_reserve_back(this->command_queue_id);
            this->manager.fetch_queue_write(stall_fetch_size_bytes, this->command_queue_id);
        }

        this->manager.issue_queue_reserve(program_fetch_size_bytes, this->command_queue_id);
        write_ptr = this->manager.get_issue_queue_write_ptr(this->command_queue_id);
        this->manager.cq_write(
            cached_program_command_sequence.program_command_sequence.data(), program_fetch_size_bytes, write_ptr);
        this->manager.issue_queue_push_back(program_fetch_size_bytes, this->command_queue_id);
        // One fetch queue entry for rest of program commands
        this->manager.fetch_queue_reserve_back(this->command_queue_id);
        this->manager.fetch_queue_write(program_fetch_size_bytes, this->command_queue_id);
    }

    // Front load generating and caching stall_commands without stall during program loading stage
    if (not is_cached) {
        this->assemble_stall_commands(false);
    }
}

EnqueueRecordEventCommand::EnqueueRecordEventCommand(
    uint32_t command_queue_id,
    Device* device,
    NOC noc_index,
    SystemMemoryManager& manager,
    uint32_t event_id,
    uint32_t expected_num_workers_completed,
    bool clear_count) :
    command_queue_id(command_queue_id),
    device(device),
    noc_index(noc_index),
    manager(manager),
    event_id(event_id),
    expected_num_workers_completed(expected_num_workers_completed),
    clear_count(clear_count) {}

void EnqueueRecordEventCommand::process() {
    std::vector<uint32_t> event_payload(dispatch_constants::EVENT_PADDED_SIZE / sizeof(uint32_t), 0);
    event_payload[0] = this->event_id;

    uint8_t num_hw_cqs =
        this->device->num_hw_cqs();  // Device initialize asserts that there can only be a maximum of 2 HW CQs
    uint32_t packed_event_payload_sizeB =
        align(sizeof(CQDispatchCmd) + num_hw_cqs * sizeof(CQDispatchWritePackedUnicastSubCmd), L1_ALIGNMENT) +
        (align(dispatch_constants::EVENT_PADDED_SIZE, L1_ALIGNMENT) * num_hw_cqs);
    uint32_t packed_write_sizeB = align(sizeof(CQPrefetchCmd) + packed_event_payload_sizeB, PCIE_ALIGNMENT);

    uint32_t cmd_sequence_sizeB =
        CQ_PREFETCH_CMD_BARE_MIN_SIZE +  // CQ_PREFETCH_CMD_RELAY_INLINE + CQ_DISPATCH_CMD_WAIT
        packed_write_sizeB +  // CQ_PREFETCH_CMD_RELAY_INLINE + CQ_DISPATCH_CMD_WRITE_PACKED + unicast subcmds + event
                              // payload
        align(
            sizeof(CQPrefetchCmd) + sizeof(CQDispatchCmd) + dispatch_constants::EVENT_PADDED_SIZE,
            PCIE_ALIGNMENT);  // CQ_PREFETCH_CMD_RELAY_INLINE + CQ_DISPATCH_CMD_WRITE_LINEAR_HOST + event ID

    if (not device->is_mmio_capable()) {
        cmd_sequence_sizeB +=
            CQ_PREFETCH_CMD_BARE_MIN_SIZE *
            num_hw_cqs;  // CQ_DISPATCH_REMOTE_WRITE (number of writes = number of prefetch_h cores on this CQ)
    }

    void* cmd_region = this->manager.issue_queue_reserve(cmd_sequence_sizeB, this->command_queue_id);

    HugepageDeviceCommand command_sequence(cmd_region, cmd_sequence_sizeB);

    command_sequence.add_dispatch_wait(
        false, DISPATCH_MESSAGE_ADDR, this->expected_num_workers_completed, this->clear_count);

    CoreType core_type = dispatch_core_manager::instance().get_dispatch_core_type(this->device->id());
    uint16_t channel = tt::Cluster::instance().get_assigned_channel_for_device(this->device->id());
    std::vector<CQDispatchWritePackedUnicastSubCmd> unicast_sub_cmds(num_hw_cqs);
    std::vector<std::pair<const void*, uint32_t>> event_payloads(num_hw_cqs);

    for (uint8_t cq_id = 0; cq_id < num_hw_cqs; cq_id++) {
        tt_cxy_pair dispatch_location;
        if (device->is_mmio_capable()) {
            dispatch_location = dispatch_core_manager::instance().dispatcher_core(this->device->id(), channel, cq_id);
        } else {
            dispatch_location = dispatch_core_manager::instance().dispatcher_d_core(this->device->id(), channel, cq_id);
        }

        CoreCoord dispatch_physical_core = get_physical_core_coordinate(dispatch_location, core_type);
        unicast_sub_cmds[cq_id] = CQDispatchWritePackedUnicastSubCmd{
            .noc_xy_addr = this->device->get_noc_unicast_encoding(this->noc_index, dispatch_physical_core)};
        event_payloads[cq_id] = {event_payload.data(), event_payload.size() * sizeof(uint32_t)};
    }

    uint32_t address = this->command_queue_id == 0 ? CQ0_COMPLETION_LAST_EVENT : CQ1_COMPLETION_LAST_EVENT;
    const uint32_t packed_write_max_unicast_sub_cmds = get_packed_write_max_unicast_sub_cmds(this->device);
    command_sequence.add_dispatch_write_packed<CQDispatchWritePackedUnicastSubCmd>(
        num_hw_cqs,
        address,
        dispatch_constants::EVENT_PADDED_SIZE,
        packed_event_payload_sizeB,
        unicast_sub_cmds,
        event_payloads,
        packed_write_max_unicast_sub_cmds);

    if (not device->is_mmio_capable()) {
        for (uint8_t cq_id = 0; cq_id < num_hw_cqs; cq_id++) {
            tt_cxy_pair prefetch_location =
                dispatch_core_manager::instance().prefetcher_core(this->device->id(), channel, cq_id);
            CoreCoord prefetch_physical_core = get_physical_core_coordinate(prefetch_location, core_type);
            command_sequence.add_dispatch_write_remote(
                this->event_id,
                this->device->get_noc_unicast_encoding(this->noc_index, prefetch_physical_core),
                address);
        }
    }

    bool flush_prefetch = true;
    command_sequence.add_dispatch_write_host<true>(
        flush_prefetch, dispatch_constants::EVENT_PADDED_SIZE, true, event_payload.data());

    this->manager.issue_queue_push_back(cmd_sequence_sizeB, this->command_queue_id);

    this->manager.fetch_queue_reserve_back(this->command_queue_id);
    this->manager.fetch_queue_write(cmd_sequence_sizeB, this->command_queue_id);
}

EnqueueWaitForEventCommand::EnqueueWaitForEventCommand(
    uint32_t command_queue_id,
    Device* device,
    SystemMemoryManager& manager,
    const Event& sync_event,
    bool clear_count) :
    command_queue_id(command_queue_id),
    device(device),
    manager(manager),
    sync_event(sync_event),
    clear_count(clear_count) {
    this->dispatch_core_type = dispatch_core_manager::instance().get_dispatch_core_type(device->id());
    // Should not be encountered under normal circumstances (record, wait) unless user is modifying sync event ID.
    // TT_ASSERT(command_queue_id != sync_event.cq_id || event != sync_event.event_id,
    //     "EnqueueWaitForEventCommand cannot wait on it's own event id on the same CQ. Event ID: {} CQ ID: {}",
    //     event, command_queue_id);
}

void EnqueueWaitForEventCommand::process() {
    uint32_t cmd_sequence_sizeB = CQ_PREFETCH_CMD_BARE_MIN_SIZE;  // CQ_PREFETCH_CMD_RELAY_INLINE + CQ_DISPATCH_CMD_WAIT
                                                                  // or CQ_PREFETCH_CMD_WAIT_FOR_EVENT

    void* cmd_region = this->manager.issue_queue_reserve(cmd_sequence_sizeB, this->command_queue_id);

    HugepageDeviceCommand command_sequence(cmd_region, cmd_sequence_sizeB);
    uint32_t last_completed_event_address =
        sync_event.cq_id == 0 ? CQ0_COMPLETION_LAST_EVENT : CQ1_COMPLETION_LAST_EVENT;
    if (this->device->is_mmio_capable()) {
        command_sequence.add_dispatch_wait(false, last_completed_event_address, sync_event.event_id, this->clear_count);
    } else {
        command_sequence.add_prefetch_wait_for_event(sync_event.event_id, last_completed_event_address);
    }
    this->manager.issue_queue_push_back(cmd_sequence_sizeB, this->command_queue_id);

    this->manager.fetch_queue_reserve_back(this->command_queue_id);

    this->manager.fetch_queue_write(cmd_sequence_sizeB, this->command_queue_id);
}

EnqueueTraceCommand::EnqueueTraceCommand(
    uint32_t command_queue_id,
    Device* device,
    SystemMemoryManager& manager,
    Buffer& buffer,
    uint32_t& expected_num_workers_completed) :
    command_queue_id(command_queue_id),
    buffer(buffer),
    device(device),
    manager(manager),
    expected_num_workers_completed(expected_num_workers_completed),
    clear_count(true) {}

void EnqueueTraceCommand::process() {
    uint32_t cmd_sequence_sizeB =
        CQ_PREFETCH_CMD_BARE_MIN_SIZE +  // CQ_PREFETCH_CMD_RELAY_INLINE + CQ_DISPATCH_CMD_WAIT
        CQ_PREFETCH_CMD_BARE_MIN_SIZE;   // CQ_PREFETCH_CMD_EXEC_BUF

    void* cmd_region = this->manager.issue_queue_reserve(cmd_sequence_sizeB, this->command_queue_id);

    HugepageDeviceCommand command_sequence(cmd_region, cmd_sequence_sizeB);

    command_sequence.add_dispatch_wait(
        false, DISPATCH_MESSAGE_ADDR, this->expected_num_workers_completed, this->clear_count);

    if (this->clear_count) {
        this->expected_num_workers_completed = 0;
    }

    uint32_t page_size = buffer.page_size();
    uint32_t page_size_log2 = __builtin_ctz(page_size);
    TT_ASSERT((page_size & (page_size - 1)) == 0, "Page size must be a power of 2");

    command_sequence.add_prefetch_exec_buf(buffer.address(), page_size_log2, buffer.num_pages());

    this->manager.issue_queue_push_back(cmd_sequence_sizeB, this->command_queue_id);

    this->manager.fetch_queue_reserve_back(this->command_queue_id);

    const bool stall_prefetcher = true;
    this->manager.fetch_queue_write(cmd_sequence_sizeB, this->command_queue_id, stall_prefetcher);
}

EnqueueTerminateCommand::EnqueueTerminateCommand(
    uint32_t command_queue_id, Device* device, SystemMemoryManager& manager) :
    command_queue_id(command_queue_id), device(device), manager(manager) {}

void EnqueueTerminateCommand::process() {
    // CQ_PREFETCH_CMD_RELAY_INLINE + CQ_DISPATCH_CMD_TERMINATE
    // CQ_PREFETCH_CMD_TERMINATE
    uint32_t cmd_sequence_sizeB = CQ_PREFETCH_CMD_BARE_MIN_SIZE;

    // dispatch and prefetch terminate commands each needs to be a separate fetch queue entry
    void* cmd_region = this->manager.issue_queue_reserve(cmd_sequence_sizeB, this->command_queue_id);
    HugepageDeviceCommand dispatch_command_sequence(cmd_region, cmd_sequence_sizeB);
    dispatch_command_sequence.add_dispatch_terminate();
    this->manager.issue_queue_push_back(cmd_sequence_sizeB, this->command_queue_id);
    this->manager.fetch_queue_reserve_back(this->command_queue_id);
    this->manager.fetch_queue_write(cmd_sequence_sizeB, this->command_queue_id);

    cmd_region = this->manager.issue_queue_reserve(cmd_sequence_sizeB, this->command_queue_id);
    HugepageDeviceCommand prefetch_command_sequence(cmd_region, cmd_sequence_sizeB);
    prefetch_command_sequence.add_prefetch_terminate();
    this->manager.issue_queue_push_back(cmd_sequence_sizeB, this->command_queue_id);
    this->manager.fetch_queue_reserve_back(this->command_queue_id);
    this->manager.fetch_queue_write(cmd_sequence_sizeB, this->command_queue_id);
}

// HWCommandQueue section
HWCommandQueue::HWCommandQueue(Device* device, uint32_t id, NOC noc_index) :
    manager(device->sysmem_manager()), completion_queue_thread{} {
    ZoneScopedN("CommandQueue_constructor");
    this->device = device;
    this->id = id;
    this->noc_index = noc_index;
    this->num_entries_in_completion_q = 0;
    this->num_completed_completion_q_reads = 0;

    chip_id_t mmio_device_id = tt::Cluster::instance().get_associated_mmio_device(device->id());
    uint16_t channel = tt::Cluster::instance().get_assigned_channel_for_device(device->id());
    this->size_B = tt::Cluster::instance().get_host_channel_size(mmio_device_id, channel) / device->num_hw_cqs();
    if (tt::Cluster::instance().is_galaxy_cluster()) {
        // Galaxy puts 4 devices per host channel until umd can provide one channel per device.
        this->size_B = this->size_B / 4;
    }

    CoreCoord enqueue_program_dispatch_core;
    if (device->is_mmio_capable()) {
        enqueue_program_dispatch_core = dispatch_core_manager::instance().dispatcher_core(device->id(), channel, id);
    } else {
        enqueue_program_dispatch_core = dispatch_core_manager::instance().dispatcher_d_core(device->id(), channel, id);
    }
    CoreType core_type = dispatch_core_manager::instance().get_dispatch_core_type(device->id());
    this->physical_enqueue_program_dispatch_core =
        device->physical_core_from_logical_core(enqueue_program_dispatch_core, core_type);

    tt_cxy_pair completion_q_writer_location =
        dispatch_core_manager::instance().completion_queue_writer_core(device->id(), channel, this->id);

    this->completion_queue_writer_core = CoreCoord(completion_q_writer_location.x, completion_q_writer_location.y);

    this->exit_condition = false;
    std::thread completion_queue_thread = std::thread(&HWCommandQueue::read_completion_queue, this);
    this->completion_queue_thread = std::move(completion_queue_thread);
    // Set the affinity of the completion queue reader.
    set_device_thread_affinity(this->completion_queue_thread, device->worker_thread_core);
    this->expected_num_workers_completed = 0;
}

HWCommandQueue::~HWCommandQueue() {
    ZoneScopedN("HWCommandQueue_destructor");
    if (this->exit_condition) {
        this->completion_queue_thread.join();  // We errored out already prior
    } else {
        TT_ASSERT(
            this->issued_completion_q_reads.empty(),
            "There should be no reads in flight after closing our completion queue thread");
        TT_ASSERT(
            this->num_entries_in_completion_q == this->num_completed_completion_q_reads,
            "There shouldn't be any commands in flight after closing our completion queue thread. Num uncompleted "
            "commands: {}",
            this->num_entries_in_completion_q - this->num_completed_completion_q_reads);
        this->set_exit_condition();
        this->completion_queue_thread.join();
    }
}

void HWCommandQueue::increment_num_entries_in_completion_q() {
    // Increment num_entries_in_completion_q and inform reader thread
    // that there is work in the completion queue to process
    this->num_entries_in_completion_q++;
    {
        std::lock_guard lock(this->reader_thread_cv_mutex);
        this->reader_thread_cv.notify_one();
    }
}

void HWCommandQueue::set_exit_condition() {
    this->exit_condition = true;
    {
        std::lock_guard lock(this->reader_thread_cv_mutex);
        this->reader_thread_cv.notify_one();
    }
}

template <typename T>
void HWCommandQueue::enqueue_command(T& command, bool blocking) {
    command.process();
    if (blocking) {
        this->finish();
    }
}

void HWCommandQueue::enqueue_read_buffer(std::shared_ptr<Buffer> buffer, void* dst, bool blocking) {
    this->enqueue_read_buffer(*buffer, dst, blocking);
}

// Read buffer command is enqueued in the issue region and device writes requested buffer data into the completion
// region
void HWCommandQueue::enqueue_read_buffer(Buffer& buffer, void* dst, bool blocking) {
    ZoneScopedN("HWCommandQueue_read_buffer");
    TT_FATAL(!this->manager.get_bypass_mode(), "Enqueue Read Buffer cannot be used with tracing");

    chip_id_t mmio_device_id = tt::Cluster::instance().get_associated_mmio_device(this->device->id());
    uint16_t channel = tt::Cluster::instance().get_assigned_channel_for_device(this->device->id());
    CoreType dispatch_core_type = dispatch_core_manager::instance().get_dispatch_core_type(this->device->id());

    uint32_t padded_page_size = buffer.aligned_page_size();
    uint32_t pages_to_read = buffer.num_pages();
    uint32_t unpadded_dst_offset = 0;
    uint32_t src_page_index = 0;

    if (is_sharded(buffer.buffer_layout())) {
        bool width_split = buffer.shard_spec().shape_in_pages()[1] != buffer.shard_spec().tensor2d_shape[1];
        std::optional<BufferPageMapping> buffer_page_mapping = std::nullopt;
        if (width_split) {
            buffer_page_mapping = generate_buffer_page_mapping(buffer);
        }
        // Note that the src_page_index is the device page idx, not the host page idx
        // Since we read core by core we are reading the device pages sequentially
        const auto& cores = width_split ? buffer_page_mapping.value().all_cores_
                                        : corerange_to_cores(
                                              buffer.shard_spec().grid(),
                                              buffer.num_cores(),
                                              buffer.shard_spec().orientation() == ShardOrientation::ROW_MAJOR);
        uint32_t num_total_pages = buffer.num_pages();
        uint32_t max_pages_per_shard = buffer.shard_spec().size();
        bool linear_page_copy = true;
        for (uint32_t core_id = 0; core_id < buffer.num_cores(); ++core_id) {
            uint32_t num_pages_to_read;
            if (width_split) {
                num_pages_to_read =
                    buffer_page_mapping.value().core_shard_shape_[core_id][0] * buffer.shard_spec().shape_in_pages()[1];
            } else {
                num_pages_to_read = std::min(num_total_pages, max_pages_per_shard);
                num_total_pages -= num_pages_to_read;
            }
            uint32_t bank_base_address = buffer.address();
            if (buffer.is_dram()) {
                bank_base_address += buffer.device()->bank_offset(
                    BufferType::DRAM, buffer.device()->dram_channel_from_logical_core(cores[core_id]));
            }
            if (num_pages_to_read > 0) {
                if (width_split) {
                    uint32_t host_page = buffer_page_mapping.value().core_host_page_indices_[core_id][0];
                    src_page_index = buffer_page_mapping.value().host_page_to_dev_page_mapping_[host_page];
                    unpadded_dst_offset = host_page * buffer.page_size();
                } else {
                    unpadded_dst_offset = src_page_index * buffer.page_size();
                }

                auto command = EnqueueReadShardedBufferCommand(
                    this->id,
                    this->device,
                    this->noc_index,
                    buffer,
                    dst,
                    this->manager,
                    this->expected_num_workers_completed,
                    cores[core_id],
                    bank_base_address,
                    src_page_index,
                    num_pages_to_read);

                this->issued_completion_q_reads.push(detail::CompletionReaderVariant(
                    std::in_place_type<detail::ReadBufferDescriptor>,
                    buffer.buffer_layout(),
                    buffer.page_size(),
                    padded_page_size,
                    dst,
                    unpadded_dst_offset,
                    num_pages_to_read,
                    src_page_index,
                    width_split ? (*buffer_page_mapping).dev_page_to_host_page_mapping_
                                : vector<std::optional<uint32_t>>()));

                src_page_index += num_pages_to_read;
                this->enqueue_command(command, false);
                this->increment_num_entries_in_completion_q();
            }
        }
        if (blocking) {
            this->finish();
        }
    } else {
        // this is a streaming command so we don't need to break down to multiple
        auto command = EnqueueReadInterleavedBufferCommand(
            this->id,
            this->device,
            this->noc_index,
            buffer,
            dst,
            this->manager,
            this->expected_num_workers_completed,
            src_page_index,
            pages_to_read);

        this->issued_completion_q_reads.push(detail::CompletionReaderVariant(
            std::in_place_type<detail::ReadBufferDescriptor>,
            buffer.buffer_layout(),
            buffer.page_size(),
            padded_page_size,
            dst,
            unpadded_dst_offset,
            pages_to_read,
            src_page_index));
        this->enqueue_command(command, blocking);
        this->increment_num_entries_in_completion_q();
    }
}

void HWCommandQueue::enqueue_write_buffer(
    std::variant<std::reference_wrapper<Buffer>, std::shared_ptr<const Buffer>> buffer,
    HostDataType src,
    bool blocking) {
    // Top level API to accept different variants for buffer and src
    // For shared pointer variants, object lifetime is guaranteed at least till the end of this function
    std::visit(
        [this, &buffer, &blocking](auto&& data) {
            using T = std::decay_t<decltype(data)>;
            std::visit(
                [this, &buffer, &blocking, &data](auto&& b) {
                    using type_buf = std::decay_t<decltype(b)>;
                    if constexpr (std::is_same_v<T, const void*>) {
                        if constexpr (std::is_same_v<type_buf, std::shared_ptr<const Buffer>>) {
                            this->enqueue_write_buffer(*b, data, blocking);
                        } else if constexpr (std::is_same_v<type_buf, std::reference_wrapper<Buffer>>) {
                            this->enqueue_write_buffer(b.get(), data, blocking);
                        }
                    } else {
                        if constexpr (std::is_same_v<type_buf, std::shared_ptr<const Buffer>>) {
                            this->enqueue_write_buffer(*b, data.get()->data(), blocking);
                        } else if constexpr (std::is_same_v<type_buf, std::reference_wrapper<Buffer>>) {
                            this->enqueue_write_buffer(b.get(), data.get()->data(), blocking);
                        }
                    }
                },
                buffer);
        },
        src);
}

CoreType HWCommandQueue::get_dispatch_core_type() {
    return dispatch_core_manager::instance().get_dispatch_core_type(device->id());
}

void HWCommandQueue::enqueue_write_buffer(const Buffer& buffer, const void* src, bool blocking) {
    ZoneScopedN("HWCommandQueue_write_buffer");
    TT_FATAL(!this->manager.get_bypass_mode(), "Enqueue Write Buffer cannot be used with tracing");

    uint32_t padded_page_size = buffer.aligned_page_size();

    const uint32_t command_issue_limit = this->manager.get_issue_queue_limit(this->id);
    CoreType dispatch_core_type = dispatch_core_manager::instance().get_dispatch_core_type(this->device->id());
    const uint32_t max_prefetch_command_size = dispatch_constants::get(dispatch_core_type).max_prefetch_command_size();
    uint32_t max_data_sizeB =
        max_prefetch_command_size - ((sizeof(CQPrefetchCmd) + sizeof(CQDispatchCmd)) * 2);  // * 2 to account for issue

    uint32_t dst_page_index = 0;

    if (is_sharded(buffer.buffer_layout())) {
        const bool width_split = buffer.shard_spec().shape_in_pages()[1] != buffer.shard_spec().tensor2d_shape[1];
        std::optional<BufferPageMapping> buffer_page_mapping = std::nullopt;
        if (width_split) {
            buffer_page_mapping = generate_buffer_page_mapping(buffer);
        }
        const auto& cores = width_split ? buffer_page_mapping.value().all_cores_
                                        : corerange_to_cores(
                                              buffer.shard_spec().grid(),
                                              buffer.num_cores(),
                                              buffer.shard_spec().orientation() == ShardOrientation::ROW_MAJOR);
        TT_FATAL(
            max_data_sizeB >= padded_page_size,
            "Writing padded page size > {} is currently unsupported for sharded tensors.",
            max_data_sizeB);
        uint32_t num_total_pages = buffer.num_pages();
        uint32_t max_pages_per_shard = buffer.shard_spec().size();

        // Since we read core by core we are reading the device pages sequentially
        for (uint32_t core_id = 0; core_id < buffer.num_cores(); ++core_id) {
            // Skip writing the padded pages along the bottom
            // Currently since writing sharded tensors uses write_linear, we write the padded pages on width
            // Alternative write each page row into separate commands, or have a strided linear write
            uint32_t num_pages;
            if (width_split) {
                num_pages =
                    buffer_page_mapping.value().core_shard_shape_[core_id][0] * buffer.shard_spec().shape_in_pages()[1];
                if (num_pages == 0) {
                    continue;
                }
                dst_page_index = buffer_page_mapping.value().host_page_to_dev_page_mapping_
                                     [buffer_page_mapping.value().core_host_page_indices_[core_id][0]];
            } else {
                num_pages = std::min(num_total_pages, max_pages_per_shard);
                num_total_pages -= num_pages;
            }
            uint32_t curr_page_idx_in_shard = 0;
            uint32_t bank_base_address = buffer.address();
            if (buffer.is_dram()) {
                bank_base_address += buffer.device()->bank_offset(
                    BufferType::DRAM, buffer.device()->dram_channel_from_logical_core(cores[core_id]));
            }
            while (num_pages != 0) {
                // data appended after CQ_PREFETCH_CMD_RELAY_INLINE + CQ_DISPATCH_CMD_WRITE_PAGED
                uint32_t data_offset_bytes = (sizeof(CQPrefetchCmd) + sizeof(CQDispatchCmd));
                bool issue_wait = dst_page_index == 0;  // only stall for the first write of the buffer
                if (issue_wait) {
                    // commands prefixed with CQ_PREFETCH_CMD_RELAY_INLINE + CQ_DISPATCH_CMD_WAIT
                    data_offset_bytes *= 2;
                }
                uint32_t space_available_bytes = std::min(
                    command_issue_limit - this->manager.get_issue_queue_write_ptr(this->id), max_prefetch_command_size);
                int32_t num_pages_available =
                    (int32_t(space_available_bytes) - int32_t(data_offset_bytes)) / int32_t(padded_page_size);

                uint32_t pages_to_write = std::min(num_pages, (uint32_t)num_pages_available);
                if (pages_to_write > 0) {
                    uint32_t address = bank_base_address + curr_page_idx_in_shard * padded_page_size;

                    tt::log_debug(tt::LogDispatch, "EnqueueWriteBuffer for channel {}", this->id);

                    auto command = EnqueueWriteShardedBufferCommand(
                        this->id,
                        this->device,
                        this->noc_index,
                        buffer,
                        src,
                        this->manager,
                        issue_wait,
                        this->expected_num_workers_completed,
                        address,
                        buffer_page_mapping,
                        cores[core_id],
                        padded_page_size,
                        dst_page_index,
                        pages_to_write);

                    this->enqueue_command(command, false);
                    curr_page_idx_in_shard += pages_to_write;
                    num_pages -= pages_to_write;
                    dst_page_index += pages_to_write;
                } else {
                    this->manager.wrap_issue_queue_wr_ptr(this->id);
                }
            }
        }
    } else {
        uint32_t total_pages_to_write = buffer.num_pages();
        bool write_partial_pages = padded_page_size > max_data_sizeB;
        uint32_t page_size_to_write = padded_page_size;
        uint32_t padded_buffer_size = buffer.num_pages() * padded_page_size;
        if (write_partial_pages) {
            TT_FATAL(buffer.num_pages() == 1, "TODO: add support for multi-paged buffer with page size > 64KB");
            uint32_t partial_size = dispatch_constants::BASE_PARTIAL_PAGE_SIZE;
            while (padded_buffer_size % partial_size != 0) {
                partial_size += PCIE_ALIGNMENT;
            }
            page_size_to_write = partial_size;
            total_pages_to_write = padded_buffer_size / page_size_to_write;
        }

        const uint32_t num_banks = this->device->num_banks(buffer.buffer_type());
        uint32_t num_pages_round_robined = buffer.num_pages() / num_banks;
        uint32_t num_banks_with_residual_pages = buffer.num_pages() % num_banks;
        uint32_t num_partial_pages_per_page = padded_page_size / page_size_to_write;
        uint32_t num_partials_round_robined = num_partial_pages_per_page * num_pages_round_robined;

        uint32_t max_num_pages_to_write = write_partial_pages
                                              ? (num_pages_round_robined > 0 ? (num_banks * num_partials_round_robined)
                                                                             : num_banks_with_residual_pages)
                                              : total_pages_to_write;

        uint32_t bank_base_address = buffer.address();

        uint32_t num_full_pages_written = 0;
        while (total_pages_to_write > 0) {
            uint32_t data_offsetB =
                (sizeof(CQPrefetchCmd) +
                 sizeof(
                     CQDispatchCmd));  // data appended after CQ_PREFETCH_CMD_RELAY_INLINE + CQ_DISPATCH_CMD_WRITE_PAGED
            bool issue_wait =
                (dst_page_index == 0 and
                 bank_base_address == buffer.address());  // only stall for the first write of the buffer
            if (issue_wait) {
                data_offsetB *= 2;  // commands prefixed with CQ_PREFETCH_CMD_RELAY_INLINE + CQ_DISPATCH_CMD_WAIT
            }

            uint32_t space_availableB = std::min(
                command_issue_limit - this->manager.get_issue_queue_write_ptr(this->id), max_prefetch_command_size);
            int32_t num_pages_available =
                (int32_t(space_availableB) - int32_t(data_offsetB)) / int32_t(page_size_to_write);

            if (num_pages_available <= 0) {
                this->manager.wrap_issue_queue_wr_ptr(this->id);
                continue;
            }

            uint32_t num_pages_to_write =
                std::min(std::min((uint32_t)num_pages_available, max_num_pages_to_write), total_pages_to_write);

            // Page offset in CQ_DISPATCH_CMD_WRITE_PAGED is uint16_t
            // To handle larger page offsets move bank base address up and update page offset to be relative to the new
            // bank address
            if (dst_page_index > 0xFFFF or (num_pages_to_write == max_num_pages_to_write and write_partial_pages)) {
                uint32_t num_banks_to_use = write_partial_pages ? max_num_pages_to_write : num_banks;
                uint32_t residual = dst_page_index % num_banks_to_use;
                uint32_t num_pages_written_per_bank = dst_page_index / num_banks_to_use;
                bank_base_address += num_pages_written_per_bank * page_size_to_write;
                dst_page_index = residual;
            }

            tt::log_debug(tt::LogDispatch, "EnqueueWriteBuffer for command queue {}", this->id);

            auto command = EnqueueWriteInterleavedBufferCommand(
                this->id,
                this->device,
                this->noc_index,
                buffer,
                src,
                this->manager,
                issue_wait,
                this->expected_num_workers_completed,
                bank_base_address,
                page_size_to_write,
                dst_page_index,
                num_pages_to_write);
            this->enqueue_command(
                command, false);  // don't block until the entire src data is enqueued in the issue queue

            total_pages_to_write -= num_pages_to_write;
            dst_page_index += num_pages_to_write;
        }
    }

    if (blocking) {
        this->finish();
    }
}

void HWCommandQueue::enqueue_program(Program& program, bool blocking) {
    ZoneScopedN("HWCommandQueue_enqueue_program");
    if (not program.is_finalized()) {
        TT_FATAL(!this->manager.get_bypass_mode(), "Tracing should only be used when programs have been cached");
        if (program.kernels_buffer != nullptr) {
            this->enqueue_write_buffer(
                *program.kernels_buffer, program.program_transfer_info.binary_data.data(), false);
        }
    }
#ifdef DEBUG
    if (tt::llrt::OptionsG.get_validate_kernel_binaries()) {
        TT_FATAL(!this->manager.get_bypass_mode(), "Tracing cannot be used while validating program binaries");
        if (program.kernels_buffer != nullptr) {
            const auto& buffer = program.kernels_buffer;
            std::vector<uint32_t> read_data(buffer->page_size() * buffer->num_pages() / sizeof(uint32_t));
            this->enqueue_read_buffer(*program.kernels_buffer, read_data.data(), true);
            TT_FATAL(
                program.program_transfer_info.binary_data == read_data,
                "Binary for program to be executed is corrupted. Another program likely corrupted this binary");
        }
    }
#endif

    // Snapshot of expected workers from previous programs, used for dispatch_wait cmd generation.
    uint32_t expected_workers_completed = this->manager.get_bypass_mode() ? this->trace_ctx->num_completion_worker_cores
                                                                          : this->expected_num_workers_completed;
    if (this->manager.get_bypass_mode()) {
        this->trace_ctx->num_completion_worker_cores += program.program_transfer_info.num_active_cores;
    } else {
        this->expected_num_workers_completed += program.program_transfer_info.num_active_cores;
    }

    auto command = EnqueueProgramCommand(
        this->id,
        this->device,
        this->noc_index,
        program,
        this->physical_enqueue_program_dispatch_core,
        this->manager,
        expected_workers_completed);
    this->enqueue_command(command, blocking);

    if (program.has_multi_device_dependencies() and not this->device->is_mmio_capable() and
        tt::Cluster::instance().is_galaxy_cluster() and not this->tid.has_value()) {
        // Issue #19078 - Temporary workaround to avoid deadlocks on Galaxy, until Ethernet Routing Fabric supports VCs:
        // For programs that require syncs between devices (ex: CCLs), it must be ensured that all devices in a tunnel
        // receive the full set of program commands. Due to demux being a shared resource (it has a single input queue)
        // and cannot toggle its output queue id, until a txn is completed (prefetch_d corresponding to the current
        // packet is unblocked), it is possible that all devices do not get the program commands and enter a deadlock
        // (dispatch_d gets blocked waiting for the multi-device program to complete, causing prefetch_d to
        // backpressure, as its picked up other commands -> demux has CCL program commands for other devices in its
        // queue, but is blocked sending a downstream command to the backpressured prefetch_d). To resolve this,
        // prefetch_h for all devices involved in the multi-device program will stall sending commands, until dispatch_d
        // has notified prefetch_h that workers have completed execution (all chips got the program commands, and there
        // is no further scope of a deadlock).
        // This pipeline flush does not need to be issued when using trace, since prefetch_h will stall sending pages to
        // prefetch_d until it has been notified of trace completion (due to cmddat_q reuse). Additionally, events can
        // currently not be traced, thus this is skipped during trace capture.
        std::shared_ptr<Event> event = std::make_shared<Event>();
        this->enqueue_record_event(event);
        this->enqueue_wait_for_event(event);
    }

#ifdef DEBUG
    if (tt::llrt::OptionsG.get_validate_kernel_binaries()) {
        TT_FATAL(!this->manager.get_bypass_mode(), "Tracing cannot be used while validating program binaries");
        if (program.kernels_buffer != nullptr) {
            const auto& buffer = program.kernels_buffer;
            std::vector<uint32_t> read_data(buffer->page_size() * buffer->num_pages() / sizeof(uint32_t));
            this->enqueue_read_buffer(*program.kernels_buffer, read_data.data(), true);
            TT_FATAL(
                program.program_transfer_info.binary_data == read_data,
                "Binary for program that executed is corrupted. This program likely corrupted its own binary.");
        }
    }
#endif

    log_trace(
        tt::LogMetal,
        "Created EnqueueProgramCommand (active_cores: {} bypass_mode: {} expected_workers_completed: {})",
        program.program_transfer_info.num_active_cores,
        this->manager.get_bypass_mode(),
        expected_workers_completed);
}

void HWCommandQueue::enqueue_record_event(std::shared_ptr<Event> event, bool clear_count) {
    ZoneScopedN("HWCommandQueue_enqueue_record_event");

    TT_FATAL(!this->manager.get_bypass_mode(), "Enqueue Record Event cannot be used with tracing");

    // Populate event struct for caller. When async queues are enabled, this is in child thread, so consumers
    // of the event must wait for it to be ready (ie. populated) here. Set ready flag last. This couldn't be
    // in main thread otherwise event_id selection would get out of order due to main/worker thread timing.
    event->cq_id = this->id;
    event->event_id = this->manager.get_next_event(this->id);
    event->device = this->device;
    event->ready = true;  // what does this mean???

    auto command = EnqueueRecordEventCommand(
        this->id,
        this->device,
        this->noc_index,
        this->manager,
        event->event_id,
        this->expected_num_workers_completed,
        clear_count);
    this->enqueue_command(command, false);

    if (clear_count) {
        this->expected_num_workers_completed = 0;
    }
    this->issued_completion_q_reads.push(
        detail::CompletionReaderVariant(std::in_place_type<detail::ReadEventDescriptor>, event->event_id));
    this->increment_num_entries_in_completion_q();
}

void HWCommandQueue::enqueue_wait_for_event(std::shared_ptr<Event> sync_event, bool clear_count) {
    ZoneScopedN("HWCommandQueue_enqueue_wait_for_event");

    auto command = EnqueueWaitForEventCommand(this->id, this->device, this->manager, *sync_event, clear_count);
    this->enqueue_command(command, false);

    if (clear_count) {
        this->manager.reset_event_id(this->id);
    }
}

void HWCommandQueue::enqueue_trace(const uint32_t trace_id, bool blocking) {
    ZoneScopedN("HWCommandQueue_enqueue_trace");

    auto trace_inst = this->device->get_trace(trace_id);
    auto command = EnqueueTraceCommand(
        this->id, this->device, this->manager, *trace_inst->buffer, this->expected_num_workers_completed);

    this->enqueue_command(command, false);

    // Increment the exepected worker cores counter due to trace programs completions
    this->expected_num_workers_completed += trace_inst->desc->num_completion_worker_cores;

    if (blocking) {
        this->finish();
    }
}

void HWCommandQueue::copy_into_user_space(
    const detail::ReadBufferDescriptor& read_buffer_descriptor, chip_id_t mmio_device_id, uint16_t channel) {
    const auto& [buffer_layout, page_size, padded_page_size, dev_page_to_host_page_mapping, dst, dst_offset, num_pages_read, cur_dev_page_id] =
        read_buffer_descriptor;

    uint32_t padded_num_bytes = (num_pages_read * padded_page_size) + sizeof(CQDispatchCmd);
    uint32_t contig_dst_offset = dst_offset;
    uint32_t remaining_bytes_to_read = padded_num_bytes;
    uint32_t dev_page_id = cur_dev_page_id;

    // track the amount of bytes read in the last non-aligned page
    uint32_t remaining_bytes_of_nonaligned_page = 0;
    std::optional<uint32_t> host_page_id = std::nullopt;
    uint32_t offset_in_completion_q_data = sizeof(CQDispatchCmd);

    uint32_t pad_size_bytes = padded_page_size - page_size;

    while (remaining_bytes_to_read != 0) {
        this->manager.completion_queue_wait_front(this->id, this->exit_condition);

        if (this->exit_condition) {
            break;
        }

        uint32_t completion_queue_write_ptr_and_toggle =
            get_cq_completion_wr_ptr<true>(this->device->id(), this->id, this->manager.get_cq_size());
        uint32_t completion_q_write_ptr = (completion_queue_write_ptr_and_toggle & 0x7fffffff) << 4;
        uint32_t completion_q_write_toggle = completion_queue_write_ptr_and_toggle >> (31);
        uint32_t completion_q_read_ptr = this->manager.get_completion_queue_read_ptr(this->id);
        uint32_t completion_q_read_toggle = this->manager.get_completion_queue_read_toggle(this->id);

        uint32_t bytes_avail_in_completion_queue;
        if (completion_q_write_ptr > completion_q_read_ptr and completion_q_write_toggle == completion_q_read_toggle) {
            bytes_avail_in_completion_queue = completion_q_write_ptr - completion_q_read_ptr;
        } else {
            // Completion queue write pointer on device wrapped but read pointer is lagging behind.
            //  In this case read up until the end of the completion queue first
            bytes_avail_in_completion_queue =
                this->manager.get_completion_queue_limit(this->id) - completion_q_read_ptr;
        }

        // completion queue write ptr on device could have wrapped but our read ptr is lagging behind
        uint32_t bytes_xfered = std::min(remaining_bytes_to_read, bytes_avail_in_completion_queue);
        uint32_t num_pages_xfered =
            (bytes_xfered + dispatch_constants::TRANSFER_PAGE_SIZE - 1) / dispatch_constants::TRANSFER_PAGE_SIZE;

        remaining_bytes_to_read -= bytes_xfered;

        if (dev_page_to_host_page_mapping.empty()) {
            void* contiguous_dst = (void*)(uint64_t(dst) + contig_dst_offset);
            if (page_size == padded_page_size) {
                uint32_t data_bytes_xfered = bytes_xfered - offset_in_completion_q_data;
                tt::Cluster::instance().read_sysmem(
                    contiguous_dst,
                    data_bytes_xfered,
                    completion_q_read_ptr + offset_in_completion_q_data,
                    mmio_device_id,
                    channel);
                contig_dst_offset += data_bytes_xfered;
                offset_in_completion_q_data = 0;
            } else {
                uint32_t src_offset_bytes = offset_in_completion_q_data;
                offset_in_completion_q_data = 0;
                uint32_t dst_offset_bytes = 0;

                while (src_offset_bytes < bytes_xfered) {
                    uint32_t src_offset_increment = padded_page_size;
                    uint32_t num_bytes_to_copy;
                    if (remaining_bytes_of_nonaligned_page > 0) {
                        // Case 1: Portion of the page was copied into user buffer on the previous completion queue pop.
                        uint32_t num_bytes_remaining = bytes_xfered - src_offset_bytes;
                        num_bytes_to_copy = std::min(remaining_bytes_of_nonaligned_page, num_bytes_remaining);
                        remaining_bytes_of_nonaligned_page -= num_bytes_to_copy;
                        src_offset_increment = num_bytes_to_copy;
                        // We finished copying the page
                        if (remaining_bytes_of_nonaligned_page == 0) {
                            uint32_t rem_bytes_in_cq = num_bytes_remaining - num_bytes_to_copy;
                            // There is more data after padding
                            if (rem_bytes_in_cq >= pad_size_bytes) {
                                src_offset_increment += pad_size_bytes;
                                // Only pad data left in queue
                            } else {
                                offset_in_completion_q_data = pad_size_bytes - rem_bytes_in_cq;
                            }
                        }
                    } else if (src_offset_bytes + padded_page_size >= bytes_xfered) {
                        // Case 2: Last page of data that was popped off the completion queue
                        // Don't need to compute src_offset_increment since this is end of loop
                        uint32_t num_bytes_remaining = bytes_xfered - src_offset_bytes;
                        num_bytes_to_copy = std::min(num_bytes_remaining, page_size);
                        remaining_bytes_of_nonaligned_page = page_size - num_bytes_to_copy;
                        // We've copied needed data, start of next read is offset due to remaining pad bytes
                        if (remaining_bytes_of_nonaligned_page == 0) {
                            offset_in_completion_q_data = padded_page_size - num_bytes_remaining;
                        }
                    } else {
                        num_bytes_to_copy = page_size;
                    }

                    tt::Cluster::instance().read_sysmem(
                        (char*)(uint64_t(contiguous_dst) + dst_offset_bytes),
                        num_bytes_to_copy,
                        completion_q_read_ptr + src_offset_bytes,
                        mmio_device_id,
                        channel);

                    src_offset_bytes += src_offset_increment;
                    dst_offset_bytes += num_bytes_to_copy;
                    contig_dst_offset += num_bytes_to_copy;
                }
            }
        } else {
            uint32_t src_offset_bytes = offset_in_completion_q_data;
            offset_in_completion_q_data = 0;
            uint32_t dst_offset_bytes = contig_dst_offset;
            uint32_t num_bytes_to_copy = 0;

            while (src_offset_bytes < bytes_xfered) {
                uint32_t src_offset_increment = padded_page_size;
                if (remaining_bytes_of_nonaligned_page > 0) {
                    // Case 1: Portion of the page was copied into user buffer on the previous completion queue pop.
                    uint32_t num_bytes_remaining = bytes_xfered - src_offset_bytes;
                    num_bytes_to_copy = std::min(remaining_bytes_of_nonaligned_page, num_bytes_remaining);
                    remaining_bytes_of_nonaligned_page -= num_bytes_to_copy;
                    src_offset_increment = num_bytes_to_copy;
                    // We finished copying the page
                    if (remaining_bytes_of_nonaligned_page == 0) {
                        dev_page_id++;
                        uint32_t rem_bytes_in_cq = num_bytes_remaining - num_bytes_to_copy;
                        // There is more data after padding
                        if (rem_bytes_in_cq >= pad_size_bytes) {
                            src_offset_increment += pad_size_bytes;
                            offset_in_completion_q_data = 0;
                            // Only pad data left in queue
                        } else {
                            offset_in_completion_q_data = (pad_size_bytes - rem_bytes_in_cq);
                        }
                    }
                    if (!host_page_id.has_value()) {
                        src_offset_bytes += src_offset_increment;
                        continue;
                    }
                } else if (src_offset_bytes + padded_page_size >= bytes_xfered) {
                    // Case 2: Last page of data that was popped off the completion queue
                    // Don't need to compute src_offset_increment since this is end of loop
                    host_page_id = dev_page_to_host_page_mapping[dev_page_id];
                    uint32_t num_bytes_remaining = bytes_xfered - src_offset_bytes;
                    num_bytes_to_copy = std::min(num_bytes_remaining, page_size);
                    remaining_bytes_of_nonaligned_page = page_size - num_bytes_to_copy;
                    // We've copied needed data, start of next read is offset due to remaining pad bytes
                    if (remaining_bytes_of_nonaligned_page == 0) {
                        offset_in_completion_q_data = padded_page_size - num_bytes_remaining;
                        dev_page_id++;
                    }
                    if (host_page_id.has_value()) {
                        dst_offset_bytes = host_page_id.value() * page_size;
                    } else {
                        src_offset_bytes += src_offset_increment;
                        continue;
                    }
                } else {
                    num_bytes_to_copy = page_size;
                    host_page_id = dev_page_to_host_page_mapping[dev_page_id];
                    dev_page_id++;
                    if (host_page_id.has_value()) {
                        dst_offset_bytes = host_page_id.value() * page_size;
                    } else {
                        src_offset_bytes += src_offset_increment;
                        continue;
                    }
                }

                tt::Cluster::instance().read_sysmem(
                    (char*)(uint64_t(dst) + dst_offset_bytes),
                    num_bytes_to_copy,
                    completion_q_read_ptr + src_offset_bytes,
                    mmio_device_id,
                    channel);

                src_offset_bytes += src_offset_increment;
            }
            dst_offset_bytes += num_bytes_to_copy;
            contig_dst_offset = dst_offset_bytes;
        }
        this->manager.completion_queue_pop_front(num_pages_xfered, this->id);
    }
}

void HWCommandQueue::read_completion_queue() {
    chip_id_t mmio_device_id = tt::Cluster::instance().get_associated_mmio_device(this->device->id());
    uint16_t channel = tt::Cluster::instance().get_assigned_channel_for_device(this->device->id());
    while (true) {
        {
            std::unique_lock<std::mutex> lock(this->reader_thread_cv_mutex);
            this->reader_thread_cv.wait(lock, [this] {
                return this->num_entries_in_completion_q > this->num_completed_completion_q_reads or
                       this->exit_condition;
            });
        }
        if (this->num_entries_in_completion_q > this->num_completed_completion_q_reads) {
            ZoneScopedN("CompletionQueueReader");
            uint32_t num_events_to_read = this->num_entries_in_completion_q - this->num_completed_completion_q_reads;
            for (uint32_t i = 0; i < num_events_to_read; i++) {
                ZoneScopedN("CompletionQueuePopulated");
                auto read_descriptor = *(this->issued_completion_q_reads.pop());
                {
                    ZoneScopedN("CompletionQueueWait");
                    this->manager.completion_queue_wait_front(
                        this->id, this->exit_condition);  // CQ DISPATCHER IS NOT HANDSHAKING WITH HOST RN
                }
                if (this->exit_condition) {  // Early exit
                    return;
                }

                std::visit(
                    [&](auto&& read_descriptor) {
                        using T = std::decay_t<decltype(read_descriptor)>;
                        if constexpr (std::is_same_v<T, detail::ReadBufferDescriptor>) {
                            ZoneScopedN("CompletionQueueReadData");
                            this->copy_into_user_space(read_descriptor, mmio_device_id, channel);
                        } else if constexpr (std::is_same_v<T, detail::ReadEventDescriptor>) {
                            ZoneScopedN("CompletionQueueReadEvent");
                            uint32_t read_ptr = this->manager.get_completion_queue_read_ptr(this->id);
                            thread_local static std::vector<uint32_t> dispatch_cmd_and_event(
                                (sizeof(CQDispatchCmd) + dispatch_constants::EVENT_PADDED_SIZE) / sizeof(uint32_t));
                            tt::Cluster::instance().read_sysmem(
                                dispatch_cmd_and_event.data(),
                                sizeof(CQDispatchCmd) + dispatch_constants::EVENT_PADDED_SIZE,
                                read_ptr,
                                mmio_device_id,
                                channel);
                            uint32_t event_completed =
                                dispatch_cmd_and_event.at(sizeof(CQDispatchCmd) / sizeof(uint32_t));

                            TT_ASSERT(
                                event_completed == read_descriptor.event_id,
                                "Event Order Issue: expected to read back completion signal for event {} but got {}!",
                                read_descriptor.event_id,
                                event_completed);
                            this->manager.completion_queue_pop_front(1, this->id);
                            this->manager.set_last_completed_event(this->id, read_descriptor.get_global_event_id());
                            log_trace(
                                LogAlways,
                                "Completion queue popped event {} (global: {})",
                                event_completed,
                                read_descriptor.get_global_event_id());
                        }
                    },
                    read_descriptor);
            }
            this->num_completed_completion_q_reads += num_events_to_read;
            {
                std::unique_lock<std::mutex> lock(this->reads_processed_cv_mutex);
                this->reads_processed_cv.notify_one();
            }
        } else if (this->exit_condition) {
            return;
        }
    }
}

void HWCommandQueue::finish() {
    ZoneScopedN("HWCommandQueue_finish");
    tt::log_debug(tt::LogDispatch, "Finish for command queue {}", this->id);
    std::shared_ptr<Event> event = std::make_shared<Event>();
    this->enqueue_record_event(event);
    if (tt::llrt::OptionsG.get_test_mode_enabled()) {
        while (this->num_entries_in_completion_q > this->num_completed_completion_q_reads) {
            if (DPrintServerHangDetected()) {
                // DPrint Server hang. Mark state and early exit. Assert in main thread.
                this->dprint_server_hang = true;
                this->set_exit_condition();
                return;
            } else if (tt::watcher_server_killed_due_to_error()) {
                // Illegal NOC txn killed watcher. Mark state and early exit. Assert in main thread.
                this->illegal_noc_txn_hang = true;
                this->set_exit_condition();
                return;
            }
        }
    } else {
        std::unique_lock<std::mutex> lock(this->reads_processed_cv_mutex);
        this->reads_processed_cv.wait(
            lock, [this] { return this->num_entries_in_completion_q == this->num_completed_completion_q_reads; });
    }
}

volatile bool HWCommandQueue::is_dprint_server_hung() { return dprint_server_hang; }

volatile bool HWCommandQueue::is_noc_hung() { return illegal_noc_txn_hang; }

void HWCommandQueue::record_begin(const uint32_t tid, std::shared_ptr<detail::TraceDescriptor> ctx) {
    // Issue event as a barrier and a counter reset
    std::shared_ptr<Event> event = std::make_shared<Event>();
    this->enqueue_record_event(event, true);
    // Record commands using bypass mode
    this->tid = tid;
    this->trace_ctx = ctx;
    this->manager.set_bypass_mode(true, true);  // start
}

void HWCommandQueue::record_end() {
    this->tid = std::nullopt;
    this->trace_ctx = nullptr;
    this->manager.set_bypass_mode(false, false);  // stop
}

void HWCommandQueue::terminate() {
    ZoneScopedN("HWCommandQueue_terminate");
    TT_FATAL(!this->manager.get_bypass_mode(), "Terminate cannot be used with tracing");
    tt::log_debug(tt::LogDispatch, "Terminating dispatch kernels for command queue {}", this->id);
    auto command = EnqueueTerminateCommand(this->id, this->device, this->manager);
    this->enqueue_command(command, false);
}

void EnqueueAddBufferToProgramImpl(
    const std::variant<std::reference_wrapper<Buffer>, std::shared_ptr<Buffer>> buffer,
    std::variant<std::reference_wrapper<Program>, std::shared_ptr<Program>> program) {
    std::visit(
        [program](auto&& b) {
            using buffer_type = std::decay_t<decltype(b)>;
            if constexpr (std::is_same_v<buffer_type, std::shared_ptr<Buffer>>) {
                std::visit(
                    [&b](auto&& p) {
                        using program_type = std::decay_t<decltype(p)>;
                        if constexpr (std::is_same_v<program_type, std::reference_wrapper<Program>>) {
                            p.get().add_buffer(b);
                        } else {
                            p->add_buffer(b);
                        }
                    },
                    program);
            }
        },
        buffer);
}

void EnqueueAddBufferToProgram(
    CommandQueue& cq,
    std::variant<std::reference_wrapper<Buffer>, std::shared_ptr<Buffer>> buffer,
    std::variant<std::reference_wrapper<Program>, std::shared_ptr<Program>> program,
    bool blocking) {
    EnqueueAddBufferToProgramImpl(buffer, program);
    // cq.run_command(CommandInterface{
    //     .type = EnqueueCommandType::ADD_BUFFER_TO_PROGRAM,
    //     .blocking = blocking,
    //     .buffer = buffer,
    //     .program = program,
    // });
}

void EnqueueSetRuntimeArgsImpl(const RuntimeArgsMetadata& runtime_args_md) {
    std::vector<uint32_t> resolved_runtime_args = {};
    resolved_runtime_args.reserve((*runtime_args_md.runtime_args_ptr).size());

    for (const auto& arg : *(runtime_args_md.runtime_args_ptr)) {
        std::visit(
            [&resolved_runtime_args](auto&& a) {
                using T = std::decay_t<decltype(a)>;
                if constexpr (std::is_same_v<T, Buffer*>) {
                    resolved_runtime_args.push_back(a->address());
                } else {
                    resolved_runtime_args.push_back(a);
                }
            },
            arg);
    }
    runtime_args_md.kernel->set_runtime_args(runtime_args_md.core_coord, resolved_runtime_args);
}

void EnqueueSetRuntimeArgs(
    CommandQueue& cq,
    const std::shared_ptr<Kernel> kernel,
    const CoreCoord& core_coord,
    std::shared_ptr<RuntimeArgs> runtime_args_ptr,
    bool blocking) {
    auto runtime_args_md = RuntimeArgsMetadata{
        .core_coord = core_coord,
        .runtime_args_ptr = runtime_args_ptr,
        .kernel = kernel,
    };
    cq.run_command(CommandInterface{
        .type = EnqueueCommandType::SET_RUNTIME_ARGS,
        .blocking = blocking,
        .runtime_args_md = runtime_args_md,
    });
}

void EnqueueGetBufferAddrImpl(void* dst_buf_addr, const Buffer* buffer) {
    *(static_cast<uint32_t*>(dst_buf_addr)) = buffer->address();
}

void EnqueueGetBufferAddr(CommandQueue& cq, uint32_t* dst_buf_addr, const Buffer* buffer, bool blocking) {
    cq.run_command(CommandInterface{
        .type = EnqueueCommandType::GET_BUF_ADDR, .blocking = blocking, .shadow_buffer = buffer, .dst = dst_buf_addr});
}

void EnqueueAllocateBufferImpl(AllocBufferMetadata alloc_md) {
    Buffer* buffer = alloc_md.buffer;
    uint32_t allocated_addr;
    if (is_sharded(buffer->buffer_layout())) {
        allocated_addr = allocator::allocate_buffer(
            *(buffer->device()->allocator_),
            buffer->shard_spec().size() * buffer->num_cores() * buffer->page_size(),
            buffer->page_size(),
            buffer->buffer_type(),
            alloc_md.bottom_up,
            buffer->num_cores());
    } else {
        allocated_addr = allocator::allocate_buffer(
            *(buffer->device()->allocator_),
            buffer->size(),
            buffer->page_size(),
            buffer->buffer_type(),
            alloc_md.bottom_up,
            std::nullopt);
    }
    buffer->set_address(static_cast<uint64_t>(allocated_addr));
}

void EnqueueAllocateBuffer(CommandQueue& cq, Buffer* buffer, bool bottom_up, bool blocking) {
    auto alloc_md = AllocBufferMetadata{
        .buffer = buffer,
        .allocator = *(buffer->device()->allocator_),
        .bottom_up = bottom_up,
    };
    cq.run_command(CommandInterface{
        .type = EnqueueCommandType::ALLOCATE_BUFFER,
        .blocking = blocking,
        .alloc_md = alloc_md,
    });
}

void EnqueueDeallocateBufferImpl(AllocBufferMetadata alloc_md) {
    allocator::deallocate_buffer(alloc_md.allocator, alloc_md.device_address, alloc_md.buffer_type);
}

void EnqueueDeallocateBuffer(
    CommandQueue& cq, Allocator& allocator, uint32_t device_address, BufferType buffer_type, bool blocking) {
    // Need to explictly pass in relevant buffer attributes here, since the Buffer* ptr can be deallocated a this point
    auto alloc_md = AllocBufferMetadata{
        .allocator = allocator,
        .buffer_type = buffer_type,
        .device_address = device_address,
    };
    cq.run_command(CommandInterface{
        .type = EnqueueCommandType::DEALLOCATE_BUFFER,
        .blocking = blocking,
        .alloc_md = alloc_md,
    });
}

void EnqueueReadBuffer(
    CommandQueue& cq,
    std::variant<std::reference_wrapper<Buffer>, std::shared_ptr<Buffer>> buffer,
    vector<uint32_t>& dst,
    bool blocking) {
    // TODO(agrebenisan): Move to deprecated
    ZoneScoped;
    tt_metal::detail::DispatchStateCheck(true);
    Buffer& b = std::holds_alternative<std::shared_ptr<Buffer>>(buffer)
                    ? *(std::get<std::shared_ptr<Buffer>>(buffer))
                    : std::get<std::reference_wrapper<Buffer>>(buffer).get();
    // Only resizing here to keep with the original implementation. Notice how in the void*
    // version of this API, I assume the user mallocs themselves
    std::visit(
        [&dst](auto&& b) {
            using T = std::decay_t<decltype(b)>;
            if constexpr (std::is_same_v<T, std::reference_wrapper<Buffer>>) {
                dst.resize(b.get().page_size() * b.get().num_pages() / sizeof(uint32_t));
            } else if constexpr (std::is_same_v<T, std::shared_ptr<Buffer>>) {
                dst.resize(b->page_size() * b->num_pages() / sizeof(uint32_t));
            }
        },
        buffer);

    // TODO(agrebenisan): Move to deprecated
    EnqueueReadBuffer(cq, buffer, dst.data(), blocking);
}

void EnqueueWriteBuffer(
    CommandQueue& cq,
    std::variant<std::reference_wrapper<Buffer>, std::shared_ptr<Buffer>> buffer,
    vector<uint32_t>& src,
    bool blocking) {
    // TODO(agrebenisan): Move to deprecated
    EnqueueWriteBuffer(cq, buffer, src.data(), blocking);
}

void EnqueueReadBuffer(
    CommandQueue& cq,
    std::variant<std::reference_wrapper<Buffer>, std::shared_ptr<Buffer>> buffer,
    void* dst,
    bool blocking) {
    detail::DispatchStateCheck(true);
    cq.run_command(CommandInterface{
        .type = EnqueueCommandType::ENQUEUE_READ_BUFFER, .blocking = blocking, .buffer = buffer, .dst = dst});
}

void EnqueueReadBufferImpl(
    CommandQueue& cq,
    std::variant<std::reference_wrapper<Buffer>, std::shared_ptr<Buffer>> buffer,
    void* dst,
    bool blocking) {
    std::visit(
        [&cq, dst, blocking](auto&& b) {
            using T = std::decay_t<decltype(b)>;
            if constexpr (
                std::is_same_v<T, std::reference_wrapper<Buffer>> || std::is_same_v<T, std::shared_ptr<Buffer>>) {
                cq.hw_command_queue().enqueue_read_buffer(b, dst, blocking);
            }
        },
        buffer);
}

void EnqueueWriteBuffer(
    CommandQueue& cq,
    std::variant<std::reference_wrapper<Buffer>, std::shared_ptr<Buffer>> buffer,
    HostDataType src,
    bool blocking) {
    detail::DispatchStateCheck(true);
    cq.run_command(CommandInterface{
        .type = EnqueueCommandType::ENQUEUE_WRITE_BUFFER, .blocking = blocking, .buffer = buffer, .src = src});
}

void EnqueueWriteBufferImpl(
    CommandQueue& cq,
    std::variant<std::reference_wrapper<Buffer>, std::shared_ptr<Buffer>> buffer,
    HostDataType src,
    bool blocking) {
    std::visit(
        [&cq, src, blocking](auto&& b) {
            using T = std::decay_t<decltype(b)>;
            if constexpr (
                std::is_same_v<T, std::reference_wrapper<Buffer>> || std::is_same_v<T, std::shared_ptr<Buffer>>) {
                cq.hw_command_queue().enqueue_write_buffer(b, src, blocking);
            }
        },
        buffer);
}

void EnqueueProgram(
    CommandQueue& cq, std::variant<std::reference_wrapper<Program>, std::shared_ptr<Program>> program, bool blocking) {
    detail::DispatchStateCheck(true);
    cq.run_command(
        CommandInterface{.type = EnqueueCommandType::ENQUEUE_PROGRAM, .blocking = blocking, .program = program});
}

void EnqueueProgramImpl(
    CommandQueue& cq, std::variant<std::reference_wrapper<Program>, std::shared_ptr<Program>> program, bool blocking) {
    ZoneScoped;
    std::visit(
        [&cq, blocking](auto&& program) {
            ZoneScoped;
            using T = std::decay_t<decltype(program)>;
            Device* device = cq.device();
            if constexpr (std::is_same_v<T, std::reference_wrapper<Program>>) {
                detail::CompileProgram(device, program);
                program.get().allocate_circular_buffers();
                detail::ValidateCircularBufferRegion(program, device);
                cq.hw_command_queue().enqueue_program(program, blocking);
                // Program relinquishes ownership of all global buffers its using, once its been enqueued. Avoid mem
                // leaks on device.
                program.get().release_buffers();
            } else if constexpr (std::is_same_v<T, std::shared_ptr<Program>>) {
                detail::CompileProgram(device, *program);
                program->allocate_circular_buffers();
                detail::ValidateCircularBufferRegion(*program, device);
                cq.hw_command_queue().enqueue_program(*program, blocking);
                // Program relinquishes ownership of all global buffers its using, once its been enqueued. Avoid mem
                // leaks on device.
                program->release_buffers();
            }
        },
        program);
}

void EnqueueRecordEvent(CommandQueue& cq, std::shared_ptr<Event> event) {
    detail::DispatchStateCheck(true);
    cq.run_command(CommandInterface{
        .type = EnqueueCommandType::ENQUEUE_RECORD_EVENT,
        .blocking = false,
        .event = event,
    });
}

void EnqueueRecordEventImpl(CommandQueue& cq, std::shared_ptr<Event> event) {
    cq.hw_command_queue().enqueue_record_event(event);
}

void EnqueueWaitForEvent(CommandQueue& cq, std::shared_ptr<Event> event) {
    detail::DispatchStateCheck(true);
    cq.run_command(CommandInterface{
        .type = EnqueueCommandType::ENQUEUE_WAIT_FOR_EVENT,
        .blocking = false,
        .event = event,
    });
}

void EnqueueWaitForEventImpl(CommandQueue& cq, std::shared_ptr<Event> event) {
    event->wait_until_ready();  // Block until event populated. Worker thread.
    log_trace(
        tt::LogMetal,
        "EnqueueWaitForEvent() issued on Event(device_id: {} cq_id: {} event_id: {}) from device_id: {} cq_id: {}",
        event->device->id(),
        event->cq_id,
        event->event_id,
        cq.device()->id(),
        cq.id());
    cq.hw_command_queue().enqueue_wait_for_event(event);
}

void EventSynchronize(std::shared_ptr<Event> event) {
    detail::DispatchStateCheck(true);
    event->wait_until_ready();  // Block until event populated. Parent thread.
    log_trace(
        tt::LogMetal,
        "Issuing host sync on Event(device_id: {} cq_id: {} event_id: {})",
        event->device->id(),
        event->cq_id,
        event->event_id);

    while (event->device->sysmem_manager().get_last_completed_event(event->cq_id) < event->event_id) {
        if (tt::llrt::OptionsG.get_test_mode_enabled() && tt::watcher_server_killed_due_to_error()) {
            TT_FATAL(
                false,
                "Command Queue could not complete EventSynchronize. See {} for details.",
                tt::watcher_get_log_file_name());
            return;
        }
        std::this_thread::sleep_for(std::chrono::microseconds(5));
    }
}

bool EventQuery(std::shared_ptr<Event> event) {
    detail::DispatchStateCheck(true);
    event->wait_until_ready();  // Block until event populated. Parent thread.
    bool event_completed = event->device->sysmem_manager().get_last_completed_event(event->cq_id) >= event->event_id;
    log_trace(
        tt::LogMetal,
        "Returning event_completed: {} for host query on Event(device_id: {} cq_id: {} event_id: {})",
        event_completed,
        event->device->id(),
        event->cq_id,
        event->event_id);
    return event_completed;
}

void Finish(CommandQueue& cq) {
    detail::DispatchStateCheck(true);
    cq.run_command(CommandInterface{.type = EnqueueCommandType::FINISH, .blocking = true});
    TT_ASSERT(
        !(cq.device()->hw_command_queue(cq.id()).is_dprint_server_hung()),
        "Command Queue could not finish: device hang due to unanswered DPRINT WAIT.");
    TT_ASSERT(
        !(cq.device()->hw_command_queue(cq.id()).is_noc_hung()),
        "Command Queue could not finish: device hang due to illegal NoC transaction. See {} for details.",
        tt::watcher_get_log_file_name());
}

void FinishImpl(CommandQueue& cq) { cq.hw_command_queue().finish(); }

void EnqueueTrace(CommandQueue& cq, uint32_t trace_id, bool blocking) {
    detail::DispatchStateCheck(true);
    TT_FATAL(
        cq.device()->get_trace(trace_id) != nullptr,
        "Trace instance " + std::to_string(trace_id) + " must exist on device");
    cq.run_command(
        CommandInterface{.type = EnqueueCommandType::ENQUEUE_TRACE, .blocking = blocking, .trace_id = trace_id});
}

void EnqueueTraceImpl(CommandQueue& cq, uint32_t trace_id, bool blocking) {
    cq.hw_command_queue().enqueue_trace(trace_id, blocking);
}

CommandQueue::CommandQueue(Device* device, uint32_t id, CommandQueueMode mode) :
    device_ptr(device), cq_id(id), mode(mode), worker_state(CommandQueueState::IDLE) {
    if (this->async_mode()) {
        num_async_cqs++;
        // The main program thread launches the Command Queue
        parent_thread_id = std::hash<std::thread::id>{}(std::this_thread::get_id());
        this->start_worker();
    } else if (this->passthrough_mode()) {
        num_passthrough_cqs++;
    }
}

CommandQueue::CommandQueue(Trace& trace) :
    device_ptr(nullptr),
    parent_thread_id(0),
    cq_id(-1),
    mode(CommandQueueMode::TRACE),
    worker_state(CommandQueueState::IDLE) {}

CommandQueue::~CommandQueue() {
    if (this->async_mode()) {
        this->stop_worker();
    }
    if (not this->trace_mode()) {
        TT_FATAL(this->worker_queue.empty(), "{} worker queue must be empty on destruction", this->name());
    }
}

HWCommandQueue& CommandQueue::hw_command_queue() { return this->device()->hw_command_queue(this->cq_id); }

void CommandQueue::dump() {
    int cid = 0;
    log_info(LogMetalTrace, "Dumping {}, mode={}", this->name(), this->get_mode());
    for (const auto& cmd : this->worker_queue) {
        log_info(LogMetalTrace, "[{}]: {}", cid, cmd.type);
        cid++;
    }
}

std::string CommandQueue::name() {
    if (this->mode == CommandQueueMode::TRACE) {
        return "TraceQueue";
    }
    return "CQ" + std::to_string(this->cq_id);
}

void CommandQueue::wait_until_empty() {
    log_trace(LogDispatch, "{} WFI start", this->name());
    if (this->async_mode()) {
        // Insert a flush token to push all prior commands to completion
        // Necessary to avoid implementing a peek and pop on the lock-free queue
        this->worker_queue.push(CommandInterface{.type = EnqueueCommandType::FLUSH});
    }
    while (true) {
        if (this->worker_queue.empty()) {
            break;
        }
        std::this_thread::sleep_for(std::chrono::microseconds(10));
    }
    log_trace(LogDispatch, "{} WFI complete", this->name());
}

void CommandQueue::set_mode(const CommandQueueMode& mode) {
    TT_ASSERT(
        not this->trace_mode(),
        "Cannot change mode of a trace command queue, copy to a non-trace command queue instead!");
    if (this->mode == mode) {
        // Do nothing if requested mode matches current CQ mode.
        return;
    }
    this->mode = mode;
    if (this->async_mode()) {
        num_async_cqs++;
        num_passthrough_cqs--;
        // Record parent thread-id and start worker.
        parent_thread_id = std::hash<std::thread::id>{}(std::this_thread::get_id());
        start_worker();
    } else if (this->passthrough_mode()) {
        num_passthrough_cqs++;
        num_async_cqs--;
        // Wait for all cmds sent in async mode to complete and stop worker.
        this->wait_until_empty();
        this->stop_worker();
    }
}

void CommandQueue::start_worker() {
    if (this->worker_state == CommandQueueState::RUNNING) {
        return;  // worker already running, exit
    }
    this->worker_state = CommandQueueState::RUNNING;
    this->worker_thread = std::make_unique<std::thread>(std::thread(&CommandQueue::run_worker, this));
    tt::log_debug(tt::LogDispatch, "{} started worker thread", this->name());
}

void CommandQueue::stop_worker() {
    if (this->worker_state == CommandQueueState::IDLE) {
        return;  // worker already stopped, exit
    }
    this->worker_state = CommandQueueState::TERMINATE;
    this->worker_thread->join();
    this->worker_state = CommandQueueState::IDLE;
    tt::log_debug(tt::LogDispatch, "{} stopped worker thread", this->name());
}

void CommandQueue::run_worker() {
    // forever loop checking for commands in the worker queue
    // Track the worker thread id, for cases where a command calls a sub command.
    // This is to detect cases where commands may be nested.
    worker_thread_id = std::hash<std::thread::id>{}(std::this_thread::get_id());
    while (true) {
        if (this->worker_queue.empty()) {
            if (this->worker_state == CommandQueueState::TERMINATE) {
                break;
            }
            std::this_thread::sleep_for(std::chrono::microseconds(10));
        } else {
            std::shared_ptr<CommandInterface> command(this->worker_queue.pop());
            run_command_impl(*command);
        }
    }
}

void CommandQueue::run_command(const CommandInterface& command) {
    log_trace(LogDispatch, "{} received {} in {} mode", this->name(), command.type, this->mode);
    if (this->async_mode()) {
        if (std::hash<std::thread::id>{}(std::this_thread::get_id()) == parent_thread_id) {
            // In async mode when parent pushes cmd, feed worker through queue.
            this->worker_queue.push(command);
            bool blocking = command.blocking.has_value() and *command.blocking;
            if (blocking) {
                TT_ASSERT(not this->trace_mode(), "Blocking commands cannot be traced!");
                this->wait_until_empty();
            }
        } else {
            // Handle case where worker pushes command to itself (passthrough)
            TT_ASSERT(
                std::hash<std::thread::id>{}(std::this_thread::get_id()) == worker_thread_id,
                "Only main thread or worker thread can run commands through the SW command queue");
            run_command_impl(command);
        }
    } else if (this->trace_mode()) {
        // In trace mode push to the trace queue
        this->worker_queue.push(command);
    } else if (this->passthrough_mode()) {
        this->run_command_impl(command);
    } else {
        TT_THROW("Unsupported CommandQueue mode!");
    }
}

void CommandQueue::run_command_impl(const CommandInterface& command) {
    log_trace(LogDispatch, "{} running {}", this->name(), command.type);
    switch (command.type) {
        case EnqueueCommandType::ENQUEUE_READ_BUFFER:
            TT_ASSERT(command.dst.has_value(), "Must provide a dst!");
            TT_ASSERT(command.buffer.has_value(), "Must provide a buffer!");
            TT_ASSERT(command.blocking.has_value(), "Must specify blocking value!");
            EnqueueReadBufferImpl(*this, command.buffer.value(), command.dst.value(), command.blocking.value());
            break;
        case EnqueueCommandType::ENQUEUE_WRITE_BUFFER:
            TT_ASSERT(command.src.has_value(), "Must provide a src!");
            TT_ASSERT(command.buffer.has_value(), "Must provide a buffer!");
            TT_ASSERT(command.blocking.has_value(), "Must specify blocking value!");
            EnqueueWriteBufferImpl(*this, command.buffer.value(), command.src.value(), command.blocking.value());
            break;
        case EnqueueCommandType::ALLOCATE_BUFFER:
            TT_ASSERT(command.alloc_md.has_value(), "Must provide buffer allocation metdata!");
            EnqueueAllocateBufferImpl(command.alloc_md.value());
            break;
        case EnqueueCommandType::DEALLOCATE_BUFFER:
            TT_ASSERT(command.alloc_md.has_value(), "Must provide buffer allocation metdata!");
            EnqueueDeallocateBufferImpl(command.alloc_md.value());
            break;
        case EnqueueCommandType::GET_BUF_ADDR:
            TT_ASSERT(command.dst.has_value(), "Must provide a dst address!");
            TT_ASSERT(command.shadow_buffer.has_value(), "Must provide a shadow buffer!");
            EnqueueGetBufferAddrImpl(command.dst.value(), command.shadow_buffer.value());
            break;
        case EnqueueCommandType::SET_RUNTIME_ARGS:
            TT_ASSERT(command.runtime_args_md.has_value(), "Must provide RuntimeArgs Metdata!");
            EnqueueSetRuntimeArgsImpl(command.runtime_args_md.value());
            break;
        case EnqueueCommandType::ADD_BUFFER_TO_PROGRAM:
            TT_ASSERT(command.buffer.has_value(), "Must provide a buffer!");
            TT_ASSERT(command.program.has_value(), "Must provide a program!");
            EnqueueAddBufferToProgramImpl(command.buffer.value(), command.program.value());
            break;
        case EnqueueCommandType::ENQUEUE_PROGRAM:
            TT_ASSERT(command.program.has_value(), "Must provide a program!");
            TT_ASSERT(command.blocking.has_value(), "Must specify blocking value!");
            EnqueueProgramImpl(*this, command.program.value(), command.blocking.value());
            break;
        case EnqueueCommandType::ENQUEUE_TRACE:
            EnqueueTraceImpl(*this, command.trace_id.value(), command.blocking.value());
            break;
        case EnqueueCommandType::ENQUEUE_RECORD_EVENT:
            TT_ASSERT(command.event.has_value(), "Must provide an event!");
            EnqueueRecordEventImpl(*this, command.event.value());
            break;
        case EnqueueCommandType::ENQUEUE_WAIT_FOR_EVENT:
            TT_ASSERT(command.event.has_value(), "Must provide an event!");
            EnqueueWaitForEventImpl(*this, command.event.value());
            break;
        case EnqueueCommandType::FINISH: FinishImpl(*this); break;
        case EnqueueCommandType::FLUSH:
            // Used by CQ to push prior commands
            break;
        default: TT_THROW("Invalid command type");
    }
    log_trace(LogDispatch, "{} running {} complete", this->name(), command.type);
}

}  // namespace tt::tt_metal

std::ostream& operator<<(std::ostream& os, EnqueueCommandType const& type) {
    switch (type) {
        case EnqueueCommandType::ENQUEUE_READ_BUFFER: os << "ENQUEUE_READ_BUFFER"; break;
        case EnqueueCommandType::ENQUEUE_WRITE_BUFFER: os << "ENQUEUE_WRITE_BUFFER"; break;
        case EnqueueCommandType::ENQUEUE_PROGRAM: os << "ENQUEUE_PROGRAM"; break;
        case EnqueueCommandType::ENQUEUE_TRACE: os << "ENQUEUE_TRACE"; break;
        case EnqueueCommandType::ENQUEUE_RECORD_EVENT: os << "ENQUEUE_RECORD_EVENT"; break;
        case EnqueueCommandType::ENQUEUE_WAIT_FOR_EVENT: os << "ENQUEUE_WAIT_FOR_EVENT"; break;
        case EnqueueCommandType::FINISH: os << "FINISH"; break;
        case EnqueueCommandType::FLUSH: os << "FLUSH"; break;
        default: TT_THROW("Invalid command type!");
    }
    return os;
}

std::ostream& operator<<(std::ostream& os, CommandQueue::CommandQueueMode const& type) {
    switch (type) {
        case CommandQueue::CommandQueueMode::PASSTHROUGH: os << "PASSTHROUGH"; break;
        case CommandQueue::CommandQueueMode::ASYNC: os << "ASYNC"; break;
        case CommandQueue::CommandQueueMode::TRACE: os << "TRACE"; break;
        default: TT_THROW("Invalid CommandQueueMode type!");
    }
    return os;
}<|MERGE_RESOLUTION|>--- conflicted
+++ resolved
@@ -569,14 +569,11 @@
                     false,
                     core_type == CoreType::WORKER ? DISPATCH_WRITE_OFFSET_TENSIX_L1_CONFIG_BASE
                                                   : DISPATCH_WRITE_OFFSET_ETH_L1_CONFIG_BASE);
-<<<<<<< HEAD
-=======
                 for (auto &data_per_kernel : unique_rt_data_and_sizes) {
                     for (auto &data_and_sizes : data_per_kernel) {
                         RecordDispatchData(program, DISPATCH_DATA_RTARGS, std::get<1>(data_and_sizes));
                     }
                 }
->>>>>>> cb5d74d6
                 unique_sub_cmds.clear();
                 unique_rt_data_and_sizes.clear();
                 unique_rt_args_data.clear();
@@ -856,14 +853,11 @@
                         noc_encoding,     // noc_xy_addr
                         kg_transfer_info.dst_base_addrs[kernel_idx],
                         kg_transfer_info.lengths[kernel_idx]);
-<<<<<<< HEAD
-=======
                     RecordDispatchData(
                         program,
                         DISPATCH_DATA_BINARY,
                         kg_transfer_info.lengths[kernel_idx],
                         kg_transfer_info.riscvs[kernel_idx]);
->>>>>>> cb5d74d6
                     // Difference between prefetch total relayed pages and dispatch write linear
                     uint32_t relayed_bytes =
                         align(kg_transfer_info.lengths[kernel_idx], HostMemDeviceCommand::PROGRAM_PAGE_SIZE);
@@ -916,11 +910,8 @@
                             .addr = dst_addr,
                             .length = (uint16_t)write_length,
                             .num_mcast_dests = (uint16_t)num_mcast_dests});
-<<<<<<< HEAD
-=======
                         RecordDispatchData(
                             program, DISPATCH_DATA_BINARY, write_length, kg_transfer_info.riscvs[kernel_idx]);
->>>>>>> cb5d74d6
                         dst_addr += write_length;
 
                         kernel_bins_prefetch_subcmds.back().emplace_back(CQPrefetchRelayPagedPackedSubCmd{
