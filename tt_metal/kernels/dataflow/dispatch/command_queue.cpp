#include "tt_metal/kernels/dataflow/dispatch/command_queue.hpp"

#include "debug_print.h"

void kernel_main() {
    dataflow::InterleavedAddrGen<true> dram_addr_gen;
    dataflow::InterleavedAddrGen<false> l1_addr_gen;
    // Read command from host command queue... l1 read addr since
    // pulling in the actual command into l1
    static constexpr u32 command_start_addr = UNRESERVED_BASE; // Space between UNRESERVED_BASE -> data_start is for commands
    static constexpr u32 data_start_addr = DEVICE_COMMAND_DATA_ADDR;

    // These are totally temporary until PK checks in his changes for
    // separating kernels from firmware
    dataflow_internal::noc_prepare_deassert_reset_flag(DEASSERT_RESET_SRC_L1_ADDR);
    dataflow_internal::noc_prepare_assert_reset_flag(ASSERT_RESET_SRC_L1_ADDR);

    // Write my own NOC address to local L1 so that when I dispatch kernels,
    // they will know how to let me know they have finished
    *reinterpret_cast<volatile uint64_t*>(DISPATCH_MESSAGE_REMOTE_SENDER_ADDR) = dataflow::get_noc_addr(DISPATCH_MESSAGE_ADDR);

    // For time being, while true is here until Paul's changes,
    // in which while true loop will be in the firmware

    while (true) {
        volatile u32* command_ptr = reinterpret_cast<volatile u32*>(command_start_addr);
<<<<<<< HEAD
        dataflow::cq_wait_front();
=======

        cq_wait_front();
>>>>>>> 860bd2cd
        // Hardcoded for time being, need to clean this up
        uint64_t src_noc_addr = dataflow::get_noc_addr(NOC_X(0), NOC_Y(4), cq_read_interface.fifo_rd_ptr << 4);

        dataflow::noc_async_read(src_noc_addr, u32(command_start_addr), NUM_16B_WORDS_IN_DEVICE_COMMAND << 4);
        dataflow::noc_async_read_barrier();

        // Control data
        u32 finish = command_ptr[0];              // Whether to notify the host that we have finished
        u32 num_workers = command_ptr[1];         // If num_workers > 0, it means we are launching a program
        u32 num_multicast_messages = command_ptr[2];
        u32 data_size_in_bytes = command_ptr[3];  // The amount of trailing data after the device command rounded to the
                                                  // nearest multiple of 32
        u32 num_buffer_reads = command_ptr[4];    // How many ReadBuffer commands we are running
        u32 num_buffer_writes = command_ptr[5];   // How many WriteBuffer commands we are running
        u32 num_program_writes =
            command_ptr[6];  // How many relays we need to make for program data (this needs more in depth explanation)

        // Will explain these magic numbers here, but soon will refactor these
        // We allocate 16 words for control information (finish, num_workers, num_buffer_reads/writes, etc)
        // We allocate 108 words since there are 108 worker cores on grayskull
        // We allocate 4 * 11 words for read/write buffers in their entirety
        // The rest is allocated for relaying program data (kernels, cbs, sem configs)
        command_ptr = reinterpret_cast<volatile u32*>(command_start_addr + (16 + 108) * sizeof(u32));
        read_buffers(num_buffer_reads, command_ptr, dram_addr_gen, l1_addr_gen);
        write_buffers(num_buffer_writes, command_ptr, dram_addr_gen, l1_addr_gen);

        command_ptr = reinterpret_cast<volatile u32*>(command_start_addr + (16 + 108 + 4 * 11) * sizeof(u32));
        write_program(num_program_writes, command_ptr);


        command_ptr = reinterpret_cast<volatile u32*>(command_start_addr + (16) * sizeof(u32));
        launch_program(num_workers, num_multicast_messages, command_ptr);

        finish_program(finish);

        // This tells the dispatch core how to update its read pointer
        dataflow::cq_pop_front(data_size_in_bytes + DeviceCommand::size_in_bytes());
    }
}<|MERGE_RESOLUTION|>--- conflicted
+++ resolved
@@ -24,12 +24,8 @@
 
     while (true) {
         volatile u32* command_ptr = reinterpret_cast<volatile u32*>(command_start_addr);
-<<<<<<< HEAD
+
         dataflow::cq_wait_front();
-=======
-
-        cq_wait_front();
->>>>>>> 860bd2cd
         // Hardcoded for time being, need to clean this up
         uint64_t src_noc_addr = dataflow::get_noc_addr(NOC_X(0), NOC_Y(4), cq_read_interface.fifo_rd_ptr << 4);
 
