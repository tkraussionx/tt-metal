--- conflicted
+++ resolved
@@ -1,15 +1,5 @@
-<<<<<<< HEAD
 #include "dataflow_kernel_api.h"
 
-#define GENERATE_BCAST_SCALER 1
-#define TILE_OFFSET get_arg_val<uint32_t>(4)
-
-#ifndef BLOCK_SIZE // can be alread defined via add_define
-#error "Block size must be defined"
-#endif
-=======
-#include "dataflow_api.h"
->>>>>>> 860bd2cd
 
 void generate_bcast_scaler() {
     constexpr uint32_t cb_in_2 = 2;
@@ -30,24 +20,13 @@
 // HW-bcast scale for fused scale-attn-softmax
 void generate_inv_sqrt_hw_bcast_tile() {
     constexpr uint32_t scale_cb_id = 3;
-<<<<<<< HEAD
-    union { float f; uint32_t u; } u; u.u = get_arg_val<uint32_t>(2);
-    //DPRINT << "NC fused mask scale = " << F32(u.f) << ENDL();
+    uint32_t u = get_arg_val<uint32_t>(2);
     dataflow::cb_reserve_back(scale_cb_id, 1);
     auto ptr = reinterpret_cast<uint16_t*>(dataflow::get_write_ptr(scale_cb_id));
-    for (int j = 0; j < 1024; j++)
-        ptr[j] = uint16_t(0);
-    ptr[0] = uint16_t(u.u>>16);
-    dataflow::cb_push_back(scale_cb_id, 1);
-=======
-    uint32_t u = get_arg_val<uint32_t>(2);
-    cb_reserve_back(scale_cb_id, 1);
-    auto ptr = reinterpret_cast<uint16_t*>(get_write_ptr(scale_cb_id));
     // for (int j = 0; j < 1024; j++)
     //     ptr[j] = uint16_t(0);
     ptr[0] = u>>16;
-    cb_push_back(scale_cb_id, 1);
->>>>>>> 860bd2cd
+    dataflow::cb_push_back(scale_cb_id, 1);
 }
 
 void kernel_main() {
@@ -63,22 +42,14 @@
 
     // ublocks size defined in tiles
     constexpr uint32_t onetile = 1;
-<<<<<<< HEAD
-    uint32_t tile_bytes = dataflow::get_tile_size(cb_id_in0);
-=======
-    uint32_t src0_tile_bytes = get_tile_size(cb_id_in0);
->>>>>>> 860bd2cd
+    uint32_t src0_tile_bytes = dataflow::get_tile_size(cb_id_in0);
 
     #if FUSED_SCALE_MASK
     uint32_t partHt = get_arg_val<uint32_t>(5);
     uint32_t Wt = get_arg_val<uint32_t>(6);
-<<<<<<< HEAD
-    dataflow::InterleavedPow2AddrGen<MASK_DRAM> addr_mask {get_arg_val<uint32_t>(7), 11};
-=======
     uint32_t mask_addr = get_arg_val<uint32_t>(7);
     constexpr DataFormat mask_data_format = static_cast<DataFormat>(get_compile_time_arg_val(3));
     constexpr bool mask_is_dram = get_compile_time_arg_val(4) == 1;
->>>>>>> 860bd2cd
 
     constexpr uint32_t cb_id_attn = 4;
     uint32_t mask_tile_bytes = get_tile_size(cb_id_attn);
@@ -94,16 +65,12 @@
     generate_inv_sqrt_hw_bcast_tile();
     #endif
 
-<<<<<<< HEAD
-    const dataflow::InterleavedPow2AddrGen<A_DRAM> src_a = { src_addr, 11 };
-=======
-    const InterleavedAddrGenFast<src0_is_dram> src_a = {
+    const dataflow::InterleavedAddrGenFast<src0_is_dram> src_a = {
         .bank_base_address = src_addr,
         .page_size = src0_tile_bytes,
         .data_format = src0_data_format
     };
 
->>>>>>> 860bd2cd
 
     // TODO(AP): cleanup, probably with named args/param pack/reflection.
     generate_bcast_scaler();
@@ -117,27 +84,12 @@
         uint32_t l1_write_addr = dataflow::get_write_ptr(cb_id_in0);
 
         for (uint32_t r = 0; r<rem; r++) {
-<<<<<<< HEAD
-            uint64_t src_noc_addr = dataflow::get_noc_addr(i+r+tile_offset, src_a); // not contiguous for sequential r, can be banked
-            auto addr = l1_write_addr + (r<<11);
-            // DPRINT << i << ENDL();
-            // DPRINT << 'k' << ENDL();
-            dataflow::noc_async_read(src_noc_addr, addr, tile_bytes); // TODO(AP): data type size
-            // DPRINT << i << ENDL();
-            // DPRINT << 'l' << ENDL();
-            //DPRINT << "  dest_addr=" << addr << ENDL();
-        }
-        // DPRINT << uint(my_x[loading_noc]) << ", " << uint(my_y[loading_noc]) << ENDL();
-        dataflow::noc_async_read_barrier();
-        dataflow::cb_push_back(cb_id_in0, rem);
-=======
-            noc_async_read_tile(curr_tile, src_a, l1_write_addr); // TODO(AP): data type size
+            dataflow::noc_async_read_tile(curr_tile, src_a, l1_write_addr); // TODO(AP): data type size
             curr_tile++;
             l1_write_addr += src0_tile_bytes;
         }
-        noc_async_read_barrier();
-        cb_push_back(cb_id_in0, rem);
->>>>>>> 860bd2cd
+        dataflow::noc_async_read_barrier();
+        dataflow::cb_push_back(cb_id_in0, rem);
 
         #if FUSED_SCALE_MASK
         // Recall that the total attention tensor size in tiles is NC,1,Wt
@@ -148,22 +100,11 @@
             dataflow::cb_reserve_back(cb_id_attn, blk);
             l1_write_addr = dataflow::get_write_ptr(cb_id_attn);
             for (uint32_t wb = 0; wb<blk; wb++) {
-<<<<<<< HEAD
-                uint64_t src_noc_addr = dataflow::get_noc_addr(wt+wb, addr_mask); // not contiguous for sequential r, can be banked
-                auto addr = l1_write_addr + (wb<<11);
-                dataflow::noc_async_read(src_noc_addr, addr, tile_bytes);
+                dataflow::noc_async_read_tile(wt+wb, addr_mask, l1_write_addr);
+                l1_write_addr += mask_tile_bytes;
             }
             dataflow::noc_async_read_barrier();
-            //DPRINT << "NC pushing mask tiles " << blk << ENDL();
-            //DPRINT << TSLICE(cb_id_attn, 0, SliceRange::hw041());
             dataflow::cb_push_back(cb_id_attn, blk);
-=======
-                noc_async_read_tile(wt+wb, addr_mask, l1_write_addr);
-                l1_write_addr += mask_tile_bytes;
-            }
-            noc_async_read_barrier();
-            cb_push_back(cb_id_attn, blk);
->>>>>>> 860bd2cd
         }
 
         wt += blk; // the i<numtiles loop is using blk stride
