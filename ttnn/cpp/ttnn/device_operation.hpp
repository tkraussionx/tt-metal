--- conflicted
+++ resolved
@@ -371,15 +371,9 @@
     return tt::stl::reflection::transform_object_of_type<Tensor>(get_shard, tensor_args);
 }
 
-<<<<<<< HEAD
-    // TODO: support the case when tensor args are empty? Or add an overload for that case?
-    auto device = tt::stl::reflection::get_first_object_of_type<Tensor>(tensor_args).device();
-    auto& program_cache = device->program_cache;
-=======
 static Tensor make_tensor_return_value_from_shards(auto& old_storage, std::vector<Tensor>& output_shards) {
     return create_multi_device_tensor(output_shards, StorageType::MULTI_DEVICE, old_storage.strategy);
 }
->>>>>>> cb5d74d6
 
 static std::vector<Tensor> make_tensor_return_value_from_shards(auto& old_storage,  std::vector<std::vector<Tensor>>& output_shards) {
     auto& first_shard = output_shards[0];
