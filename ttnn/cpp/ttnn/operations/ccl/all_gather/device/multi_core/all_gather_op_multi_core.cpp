// SPDX-FileCopyrightText: © 2023 Tenstorrent Inc.
//
// SPDX-License-Identifier: Apache-2.0
///
#include <algorithm>

#include "tt_metal/common/core_coord.h"
#include "eth_l1_address_map.h"
#include "impl/buffers/buffer.hpp"
#include "ttnn/tensor/tensor_impl.hpp"
#include "ttnn/operations/ccl/all_gather/device/all_gather_op.hpp"
#include "ttnn/operations/ccl/shared_with_host/hetergeneous_data_structs.hpp"
#include "ttnn/operations/ccl/ccl_host_datastructures.hpp"
#include "ttnn/operations/ccl/ccl_common.hpp"
#include "ttnn/deprecated/tt_dnn/op_library/math.hpp"
#include "ttnn/deprecated/tt_dnn/op_library/work_split.hpp"
#include "tt_metal/common/constants.hpp"
#include "tt_metal/detail/util.hpp"
#include "tt_metal/host_api.hpp"
#include <sstream>
#include <type_traits>

using namespace tt::constants;

namespace ttnn {

using namespace ccl;

static std::tuple<CoreRangeSet,CoreRangeSet> select_worker_cores(AllGatherConfig const& all_gather_config, uint32_t num_links, uint32_t link, uint32_t full_send_direction) {
    constexpr uint32_t worker_grid_width = 8;
    const bool fit_sender_and_receiver_workers_on_same_row = (worker_grid_width / 2) >= all_gather_config.get_num_eth_buffers_per_edm();
    std::set<CoreRange> receiver_worker_cores = {};
    std::set<CoreRange> sender_worker_cores = {};
    uint32_t max_cols = 8;
    uint32_t curr_row = link * (((all_gather_config.get_num_eth_buffers_per_edm() * 2 - 1) / max_cols) + 1) +
        (full_send_direction * num_links * (((all_gather_config.get_num_eth_buffers_per_edm() * 2 - 1) / max_cols) + 1));
    uint32_t curr_col = 0;
    for (uint32_t r = 0; r < all_gather_config.get_num_eth_buffers_per_edm(); r++) {
        receiver_worker_cores.insert(CoreRange(CoreCoord(curr_col, curr_row)));
        curr_col ++;
        if (curr_col == max_cols) {
            curr_col = 0;
            curr_row++;
        }
    }
    for (uint32_t s = 0; s < all_gather_config.get_num_eth_buffers_per_edm(); s++) {
        sender_worker_cores.insert(CoreRange(CoreCoord(curr_col, curr_row)));
        curr_col ++;
        if (curr_col == max_cols) {
            curr_col = 0;
            curr_row++;
        }
    }
    return {CoreRangeSet(receiver_worker_cores), CoreRangeSet(sender_worker_cores)};
}


static std::vector<std::vector<uint32_t>> compute_worker_sender_num_transfers(
    AllGatherConfig const& all_gather_config, uint32_t num_links, uint32_t ring_size, uint32_t ring_index, all_gather_op::Topology topology, uint32_t direction
) {
    std::vector<std::vector<uint32_t>> worker_sender_num_transfers;
    worker_sender_num_transfers.reserve(num_links);
    for (uint32_t l = 0; l < num_links; ++l) {
        worker_sender_num_transfers.emplace_back(all_gather_config.get_num_eth_buffers_per_edm());
        for(uint32_t b = 0; b < all_gather_config.get_num_eth_buffers_per_edm(); ++b) {
            uint32_t &worker_num_transfers = worker_sender_num_transfers.at(l).at(b);
            switch (topology) {
                case all_gather_op::Topology::Linear:
                    worker_num_transfers = direction == 0 ? ring_index + 1 : ring_size - ring_index;
                    break;

                case all_gather_op::Topology::Ring:
                    switch (all_gather_config.get_bidirectional_mode()) {
                        case ttnn::AllGatherBidirectionalMode::SPLIT_TENSOR:
                            worker_num_transfers = ring_size - 1;
                            break;

                        case ttnn::AllGatherBidirectionalMode::FULL_TENSOR:
                            worker_num_transfers = direction == 0 /*all_gather_config.is_buffer_in_clockwise_ring(b)*/ ?
                                ((((ring_size - 1) - 1) / 2) + 1):
                                (ring_size - 1) / 2;
                            break;

                        default:
                            TT_FATAL("Unsupported bidirectional mode");
                    };
                    break;

                default:
                    TT_FATAL("Unsupported topology");
            };
        }
    }

    return worker_sender_num_transfers;
}
static std::vector<std::vector<uint32_t>> compute_worker_receiver_num_transfers(
    AllGatherConfig const& all_gather_config, uint32_t num_links, uint32_t ring_size, uint32_t ring_index, all_gather_op::Topology topology, uint32_t direction) {
    std::vector<std::vector<uint32_t>> worker_sender_num_transfers;
    worker_sender_num_transfers.reserve(num_links);
    for (uint32_t l = 0; l < num_links; ++l) {
        worker_sender_num_transfers.emplace_back(all_gather_config.get_num_eth_buffers_per_edm());
        for(uint32_t b = 0; b < all_gather_config.get_num_eth_buffers_per_edm(); ++b) {
            uint32_t &worker_num_transfers = worker_sender_num_transfers.at(l).at(b);
            switch (topology) {
                case all_gather_op::Topology::Linear:
                    worker_num_transfers = (direction == 0 ? ring_index + 1: ring_size - ring_index) - 1;
                    break;

                case all_gather_op::Topology::Ring:
                    switch (all_gather_config.get_bidirectional_mode()) {
                        case ttnn::AllGatherBidirectionalMode::SPLIT_TENSOR:
                            worker_num_transfers = ring_size - 1;
                            break;

                        case ttnn::AllGatherBidirectionalMode::FULL_TENSOR:
                            worker_num_transfers = direction == 0 /*all_gather_config.is_buffer_in_clockwise_ring(b)*/ ?
                                ((((ring_size - 1) - 1) / 2) + 1):
                                (ring_size - 1) / 2;
                            break;

                        default:
                            TT_FATAL("Unsupported bidirectional mode");
                    };
                    break;

                default:
                    TT_FATAL("Unsupported topology");
            };
        }
    }

    return worker_sender_num_transfers;
}




static void emit_sharded_tensor_kernel_rt_args(Device *d, Tensor const& tensor, std::vector<uint32_t> &args) {
    auto const& new_args = ShardedAddrGenArgBuilder::emit_rt_args(d, tensor);
    std::copy(std::begin(new_args), std::end(new_args), std::back_inserter(args));
}

static bool shard_grid_is_transposed(Tensor const& t) {
    TT_FATAL(
        t.memory_config().memory_layout == TensorMemoryLayout::BLOCK_SHARDED ||
        t.memory_config().memory_layout == TensorMemoryLayout::HEIGHT_SHARDED ||
        t.memory_config().memory_layout == TensorMemoryLayout::WIDTH_SHARDED
    );
    bool shard_grid_transposed =
        ((t.memory_config().memory_layout == TensorMemoryLayout::HEIGHT_SHARDED &&
          t.shard_spec()->orientation == ShardOrientation::ROW_MAJOR) ||
         ((t.memory_config().memory_layout == TensorMemoryLayout::WIDTH_SHARDED ||
           t.memory_config().memory_layout == TensorMemoryLayout::BLOCK_SHARDED) &&
          t.shard_spec()->orientation == ShardOrientation::COL_MAJOR));
    return shard_grid_transposed;
}

static void emit_sharded_tensor_kernel_ct_args(Device *d, Tensor const& tensor, std::vector<uint32_t> &args, std::size_t pages_per_shard_y, std::size_t pages_per_shard_x) {
    auto const& new_args = ShardedAddrGenArgBuilder::emit_ct_args(tensor);
    std::copy(std::begin(new_args), std::end(new_args), std::back_inserter(args));
};


static void log_sharded_tensor_kernel_args(Tensor const& tensor, std::size_t pages_per_shard_y, std::size_t pages_per_shard_x, std::string const& prefix) {
    ShardedAddrGenArgBuilder::log_sharded_tensor_kernel_args(tensor, prefix);
}


// For ring all-gather, we can send sub-sections of input tensor in opposite directions
// For linear all-gather though, we must ensure we send full tensors in BOTH directions
//   (in other words, disable the "bidirectional" send flag)
operation::ProgramWithCallbacks all_gather_multi_core_with_workers(const Tensor& input_tensor, Tensor& output_tensor, const uint32_t dim, const uint32_t num_links, const uint32_t ring_size, const uint32_t ring_index, const std::optional<chip_id_t> receiver_device_id, const std::optional<chip_id_t> sender_device_id, all_gather_op::Topology topology) {
    TT_FATAL(!(receiver_device_id == std::nullopt && sender_device_id == std::nullopt), "At least one of receiver_device_id or sender_device_id must be specified");

    bool is_linear = topology == all_gather_op::Topology::Linear;
    std::unique_ptr<ccl::CclOpTensorConfig> input_tensor_config = ttnn::ccl::CclOpTensorConfig::build_all_gather_tensor_config(input_tensor);
    std::unique_ptr<ccl::CclOpTensorConfig> output_tensor_config = ttnn::ccl::CclOpTensorConfig::build_all_gather_tensor_config(output_tensor);

    tt::tt_metal::Program program{};
    // Issue #10978: CCLs need to be tagged as having multi-device dependencies, when running on Galaxy.
    program.capture_multi_device_dependencies();
    const auto& device = input_tensor.device();
    auto const& all_gather_config = AllGatherConfig(input_tensor, output_tensor, dim, ring_size, num_links, topology);
    auto const& topology_config = ttnn::ccl::RingTopology(device, topology, sender_device_id, receiver_device_id, num_links, ring_size, ring_index);

    bool enable_print = false;
    all_gather_config.print();

    bool is_sharded = input_tensor.is_sharded();

    TT_FATAL(input_tensor.buffer()->page_size() <= all_gather_config.get_eth_buffer_size(), "Page size too large");

    const auto input_buffer = input_tensor.buffer();
    const auto output_buffer = output_tensor.buffer();

    uint32_t input_page_size = input_tensor_config->get_page_size();
    uint32_t output_page_size = output_tensor_config->get_page_size();
    auto const& [input_pages_per_shard_y, input_pages_per_shard_x] = is_sharded ? input_tensor.buffer()->shard_spec().shape_in_pages() : std::array<uint32_t, 2>{0,0};
    auto const& [output_pages_per_shard_y, output_pages_per_shard_x] = is_sharded ? output_tensor.buffer()->shard_spec().shape_in_pages() : std::array<uint32_t, 2>{0,0};
    if (is_sharded) {
        TT_ASSERT(input_pages_per_shard_y > 0 && input_pages_per_shard_x > 0);
        TT_ASSERT(output_pages_per_shard_y > 0 && output_pages_per_shard_x > 0);
        log_trace(tt::LogOp, "input_buffer->page_size: {}", input_page_size);
        log_trace(tt::LogOp, "input_buffer->shard_spec().tensor2d_shape[0]: {}", input_buffer->shard_spec().tensor2d_shape[0]);
        log_trace(tt::LogOp, "input_buffer->shard_spec().tensor2d_shape[1]: {}", input_buffer->shard_spec().tensor2d_shape[1]);
    }
    const uint32_t max_buffer_per_chunk = tt::round_down(all_gather_config.get_eth_buffer_size(), input_page_size);
    const uint32_t max_pages_per_chunk = max_buffer_per_chunk / input_page_size;
    log_trace(tt::LogOp, "input_page_size: {}", input_page_size);
    log_trace(tt::LogOp, "max_buffer_per_chunk: {}", max_buffer_per_chunk);
    log_trace(tt::LogOp, "max_pages_per_chunk: {}", max_pages_per_chunk);
    bool rm = input_tensor.get_layout() == Layout::ROW_MAJOR;
    bool width = input_tensor.get_legacy_shape().rank() - 1 == dim;
    tt::DataFormat df = datatype_to_dataformat_converter(input_tensor.get_dtype());

    uint32_t global_num_workers = all_gather_config.get_num_eth_buffers_per_edm() * num_links;

    std::map<string, string> worker_defines;
    if (rm) {
        worker_defines["ROW_MAJOR_LAYOUT"] = "1";
    } else {
        worker_defines["TILED_LAYOUT"] = "1";
    }
    if (is_sharded) {
        worker_defines["SHARDED_MEM_LAYOUT"] = "1";
    } else {
        worker_defines["INTERLEAVED_MEM_LAYOUT"] = "1";
    }

    bool full_send_both_directions =
        (topology == all_gather_op::Topology::Linear ||
         (topology == all_gather_op::Topology::Ring &&
          all_gather_config.get_bidirectional_mode() == ttnn::AllGatherBidirectionalMode::FULL_TENSOR));
    const uint32_t num_full_send_directions = full_send_both_directions ? 2 : 1;
    constexpr uint32_t max_num_full_send_directions = 2;
    // number of worker cores is 2x this since there is 1 worker for the sender buffer and 1 worker for the receiver buffer
    uint32_t total_worker_core_pairs_used = num_links * all_gather_config.get_num_eth_buffers_per_edm() * num_full_send_directions;

    uint32_t num_input_pages = input_tensor.buffer()->size() / input_page_size;
    uint32_t min_pages_per_link = num_input_pages / num_links;

    std::vector<EriscDatamoverBuilder> clockwise_edm_builders;
    std::vector<EriscDatamoverBuilder> counter_clockwise_edm_builders;
    TT_ASSERT(num_full_send_directions > 0);

    std::vector<std::pair<KernelHandle, CoreCoord>> receive_reader_kernel_core_list;
    std::vector<std::pair<KernelHandle, CoreCoord>> receive_writer_kernel_core_list;
    std::vector<std::pair<KernelHandle, CoreCoord>> send_reader_kernel_core_list;
    std::vector<std::pair<KernelHandle, CoreCoord>> send_writer_kernel_core_list;
    receive_reader_kernel_core_list.reserve(total_worker_core_pairs_used);
    receive_writer_kernel_core_list.reserve(total_worker_core_pairs_used);
    send_reader_kernel_core_list.reserve(total_worker_core_pairs_used);
    send_writer_kernel_core_list.reserve(total_worker_core_pairs_used);

    // TODO: move to all-gather config
    auto edm_sem_addrs_per_link = std::vector<std::vector<uint32_t>>(num_links);
    auto edm_buffer_addrs_per_link = std::vector<std::vector<uint32_t>>(num_links);
    for (uint32_t link = 0; link < num_links; link++) {
        edm_sem_addrs_per_link.at(link).reserve(all_gather_config.get_num_eth_buffers_per_edm() * num_full_send_directions);
        edm_buffer_addrs_per_link.at(link).reserve(all_gather_config.get_num_eth_buffers_per_edm() * num_full_send_directions);

        uint32_t edm_sem_addr = all_gather_config.get_eth_sems_l1_base_byte_address();
        uint32_t edm_buffer_addr = all_gather_config.get_eth_buffers_l1_base_byte_address();
        for (uint32_t direction = 0; direction < num_full_send_directions; direction++) {
            for (uint32_t b = 0; b < all_gather_config.get_num_eth_buffers_per_edm(); ++b) {
                edm_sem_addrs_per_link.at(link).push_back(edm_sem_addr);
                edm_sem_addr += all_gather_config.get_semaphore_size();
                edm_buffer_addrs_per_link.at(link).push_back(edm_buffer_addr);
                edm_buffer_addr += all_gather_config.get_eth_buffer_size();
                TT_ASSERT((direction == 0 && b == 0) || (edm_buffer_addrs_per_link.at(link).back() != edm_buffer_addrs_per_link.at(link).front()));
                TT_ASSERT((direction == 0 && b == 0) || (edm_sem_addrs_per_link.at(link).back() != edm_sem_addrs_per_link.at(link).front()));
            }
        }

        clockwise_edm_builders.emplace_back(
            all_gather_config.get_eth_buffer_size(), all_gather_config.get_erisc_handshake_address(), edm_sem_addrs_per_link.at(link), edm_buffer_addrs_per_link.at(link), ttnn::ccl::EriscDataMoverBufferSharingMode::NOT_SHARED, ttnn::ccl::EriscDataMoverTerminationMode::MESSAGE_COUNT_REACHED);
        counter_clockwise_edm_builders.emplace_back(
            all_gather_config.get_eth_buffer_size(), all_gather_config.get_erisc_handshake_address(), edm_sem_addrs_per_link.at(link), edm_buffer_addrs_per_link.at(link), ttnn::ccl::EriscDataMoverBufferSharingMode::NOT_SHARED, ttnn::ccl::EriscDataMoverTerminationMode::MESSAGE_COUNT_REACHED);
    }

    for (uint32_t direction = 0; direction < num_full_send_directions; direction++) {
        // if we're in ring topology, we'll always need to transfer all ring indices (except the last one)
        // but if we are implementing a line topology, the number of transfers will depend on whether we
        // are setting up the forward/clockwise direction or the backward/counter-clockwise direction and also
        // how far we are from the first/last chip, depending on whether we are in forward or  direction

        auto const& sender_worker_num_transfers = compute_worker_sender_num_transfers(
            all_gather_config, num_links, ring_size, ring_index, topology, direction);
        auto const& receiver_worker_num_transfers = compute_worker_receiver_num_transfers(
            all_gather_config, num_links, ring_size, ring_index, topology, direction);
        std::vector<CoreCoord> eth_sender_cores;
        eth_sender_cores.reserve(num_links);
        std::vector<CoreCoord> eth_receiver_cores;
        eth_receiver_cores.reserve(num_links);
        // If linear topology, the first chip in the chain will not have a "receiver" eth core (or more correctly,
        // it doesn't have an input clockwise our output counter-clockwise connection)
        bool is_first_chip_in_chain = is_linear && (direction == 0 ? ring_index == 0 : ring_index == ring_size - 1);
        // If linear topology, the last chip in the chain will not have a "sender" eth core (or more correctly,
        // it doesn't have an output clockwise our input counter-clockwise connection)
        bool is_last_chip_in_chain = is_linear && (direction == 0 ? ring_index == ring_size - 1 : ring_index == 0);

        uint32_t sender_socket_idx = 0;
        uint32_t receiver_socket_idx = 0;
        if (receiver_device_id == sender_device_id) {
            if (ring_index == 0) {
                receiver_socket_idx = 1;
            } else {
                sender_socket_idx = 1;
            }
        }
        log_trace (tt::LogOp, "--------------------------------------------");
        log_trace (tt::LogOp, "ring_index: {}, ring_size: {}, direction: {}", ring_index, ring_size, direction);
        for (uint32_t l = 0; l < num_links; ++l) {
            // Get the cores for the sender and receiver worker cores
            if (!is_linear || ring_index != ring_size - 1) {
                auto eth_sender_core = device->get_ethernet_sockets(receiver_device_id.value()).at(sender_socket_idx + l);
                eth_sender_cores.push_back(eth_sender_core);
                log_trace(tt::LogOp, "\teth_sender_core on link {}: (x={},y={})", l, eth_sender_core.x, eth_sender_core.y);
            }
            if (!is_linear || ring_index != 0) {
                auto eth_receiver_core = device->get_ethernet_sockets(sender_device_id.value()).at(receiver_socket_idx + l);
                eth_receiver_cores.push_back(eth_receiver_core);
                log_trace(tt::LogOp, "\teth_receiver_core on link {}: (x={},y={})", l, eth_receiver_core.x, eth_receiver_core.y);
            }
        }

        auto is_buffer_in_clockwise_direction = [&all_gather_config,&direction,&topology_config](uint32_t b) {
            TT_ASSERT(direction < max_num_full_send_directions);
            if (!topology_config.is_linear && all_gather_config.get_bidirectional_mode() == ttnn::AllGatherBidirectionalMode::FULL_TENSOR) {
                return direction == 0;
            } else {
                bool in_clockwise_direction = all_gather_config.is_buffer_in_clockwise_ring(b);
                return (direction == 0) ? in_clockwise_direction : !in_clockwise_direction;
            }
        };

        std::vector<uint32_t> pages_per_link(num_links, min_pages_per_link);
        for (uint32_t i = 0; i < num_input_pages % min_pages_per_link; ++i) {
            pages_per_link.at(i)++;
        }

        auto tensor_slicer = ttnn::ccl::InterleavedRingAllGatherTensorSlicer (
            input_tensor,
            output_tensor,
            dim,
            ring_index
        );

        ///
        /// (counter clockwise sender) < ----- (this chip) < ----- (counter-clockwise receiver)
        ///
        /// (clockwise receiver)       ------> (this chip) ------> (clockwise sender)
        /// So clockwise sender and counter-clockwise receiver are on the same core
        //  and counter-clockwise sender and clockwise receiver are on the same corwe

        for (uint32_t i = 0; i < num_links; ++i) {
            // We can't have overlap between the mcast grid for worker cores for different links since mcasting the semaphore in receiver would corrupt other link semaphores
            // We can have overlap between a link's sender and receiver worker grids if we have the semaphores at different addresses
            auto const& [receiver_workers, sender_workers] = select_worker_cores(all_gather_config, num_links, i, direction);
            uint32_t worker_index = 0;
            uint32_t workers_per_link = all_gather_config.get_num_workers_per_link() / all_gather_config.get_num_eth_buffers_per_edm();

            // Circular Buffer Setup
            uint32_t cb_page_size = input_page_size;
            log_trace(tt::LogOp, "input_page_size: {}", input_page_size);
            uint32_t cb_num_pages = 2 * max_pages_per_chunk;
            log_trace(tt::LogOp, "cb_num_pages: {}", cb_num_pages);
            uint32_t src0_cb_index = tt::CB::c_in0;
            CircularBufferConfig cb_src0_config = CircularBufferConfig(cb_num_pages * cb_page_size, {{src0_cb_index, df}})
            .set_page_size(src0_cb_index, cb_page_size);
            CBHandle cb_src0_sender_workers = CreateCircularBuffer(program, sender_workers, cb_src0_config);
            CBHandle cb_src0_receiver_workers = CreateCircularBuffer(program, receiver_workers, cb_src0_config);

            // This semaphore is used by the receiver core to tell workers that data is available to read
            auto receiver_worker_semaphore_id = CreateSemaphore(program, receiver_workers, 0);
            // This semaphore is used by the receiver core to tell the worker sender writer that sender buffer is available to write to
            auto sender_worker_writer_semaphore_id = CreateSemaphore(program, sender_workers, 0);
            // This semaphore is used by the worker receiver writer to tell the worker sender reader that data has been committed to memory
            // This is currently a running counter of how many chunks were committed since the sender worker never decrements this buffer
            // Potentially avoid overflow by having it actually decrement (using noc atomic inc with value of -1)
            auto sender_worker_reader_semaphore_id = CreateSemaphore(program, sender_workers, 0);

            // Rename this the _channel
            std::vector<uint32_t> pages_per_buffer;

            // number of pages that can fit in a single ethernet L1 buffer (not the number of pages sent to this channel)
            std::vector<uint32_t> pages_per_eth_l1_buffer;
            pages_per_buffer.reserve(all_gather_config.get_num_eth_buffers_per_edm());
            uint32_t max_pages_per_eth_l1_sender_buffer = all_gather_config.get_eth_buffer_size() / input_page_size;
            for(uint32_t b = 0; b < all_gather_config.get_num_eth_buffers_per_edm(); ++b) {
                pages_per_buffer.push_back((pages_per_link.at(i) / all_gather_config.get_num_eth_buffers_per_edm()));
                pages_per_eth_l1_buffer.push_back(max_pages_per_eth_l1_sender_buffer);
                if (b < pages_per_link.at(i) % all_gather_config.get_num_eth_buffers_per_edm()) {
                    pages_per_buffer.back()++;
                }

                log_trace(tt::LogOp, "pages_per_link[{}]: {}", i, pages_per_link.at(i));
                log_trace(tt::LogOp, "pages_per_buffer[{}]: {}", b, pages_per_buffer.at(b));
                log_trace(tt::LogOp, "max_pages_per_eth_l1_sender_buffer: {}",max_pages_per_eth_l1_sender_buffer);
            }
            TT_ASSERT(std::accumulate(pages_per_buffer.begin(), pages_per_buffer.end(), 0) == pages_per_link.at(i));

            uint32_t bytes_per_chunk = 0, pages_per_chunk = 0, num_full_chunks = 0, rem_bytes = 0, rem_pages = 0;
            uint32_t link_size_bytes = pages_per_link.at(i) * input_page_size;
            if (pages_per_link.at(i) >= max_pages_per_chunk) {
                bytes_per_chunk = max_buffer_per_chunk;
                pages_per_chunk = max_pages_per_chunk;
                TT_ASSERT(max_buffer_per_chunk == max_pages_per_chunk * input_page_size);
                num_full_chunks = link_size_bytes / bytes_per_chunk;
                rem_bytes = link_size_bytes % bytes_per_chunk;
                rem_pages = pages_per_link.at(i) % max_pages_per_chunk;
            } else {
                rem_bytes = link_size_bytes;
                rem_pages = pages_per_link.at(i);
            }

            auto sender_worker_cores = corerange_to_cores(sender_workers, std::nullopt, true);
            auto receiver_worker_cores = corerange_to_cores(receiver_workers, std::nullopt, true);

            TT_ASSERT(rem_pages < pages_per_chunk || num_full_chunks == 0);
            TT_ASSERT(rem_pages <= max_pages_per_chunk);
            std::vector<uint32_t> num_full_chunks_per_worker(all_gather_config.get_num_eth_buffers_per_edm(),0);
            std::vector<uint32_t> rem_pages_per_worker(all_gather_config.get_num_eth_buffers_per_edm(), 0);
            std::vector<bool> is_channel_shrinkable(all_gather_config.get_num_eth_buffers_per_edm(), false);
            std::vector<uint32_t> largest_packets_per_channel(all_gather_config.get_num_eth_buffers_per_edm(), 0);

            std::vector<uint32_t> clockwise_link_buffer_num_messages_to_send;
            std::vector<uint32_t> counter_clockwise_link_buffer_num_messages_to_send;
            std::vector<uint32_t> edm_semaphores_base_address;
            std::vector<uint32_t> link_buffer_sender_addresses;
            clockwise_link_buffer_num_messages_to_send.reserve(all_gather_config.get_num_eth_buffers_per_edm());
            counter_clockwise_link_buffer_num_messages_to_send.reserve(all_gather_config.get_num_eth_buffers_per_edm());
            edm_semaphores_base_address.reserve(all_gather_config.get_num_eth_buffers_per_edm());
            link_buffer_sender_addresses.reserve(all_gather_config.get_num_eth_buffers_per_edm());

            {
                for (std::size_t b = 0; b < all_gather_config.get_num_eth_buffers_per_edm(); b++) {
                    num_full_chunks_per_worker.at(b) = num_full_chunks / all_gather_config.get_num_eth_buffers_per_edm();
                }
                uint32_t worker_idx = 0;
                for (worker_idx = 0; worker_idx < num_full_chunks % all_gather_config.get_num_eth_buffers_per_edm(); ++worker_idx) {
                    num_full_chunks_per_worker.at(worker_idx)++;
                }
                if (rem_pages != 0) {
                    rem_pages_per_worker.at(worker_idx % all_gather_config.get_num_eth_buffers_per_edm()) = rem_pages;
                    TT_ASSERT(rem_pages_per_worker.at(worker_idx % all_gather_config.get_num_eth_buffers_per_edm()) * 2 <= cb_num_pages);
                }
                { // Logging
                    log_trace(tt::LogOp, "num_full_chunks, remaining pages per worker (clockwise):");
                    for (std::size_t b = 0; b < all_gather_config.get_num_eth_buffers_per_edm(); b++) {
                        if (is_buffer_in_clockwise_direction(b)) {
                            log_trace(tt::LogOp, "\tworker {}: {}, {}", b, num_full_chunks_per_worker.at(b), rem_pages_per_worker.at(b));
                        }
                    }
                    log_trace(tt::LogOp, "num_full_chunks, remaining pages per worker (counter-clockwise):");
                    for (std::size_t b = 0; b < all_gather_config.get_num_eth_buffers_per_edm(); b++) {
                        if (!is_buffer_in_clockwise_direction(b)) {
                            log_trace(tt::LogOp, "\tworker {}: {}, {}", b, num_full_chunks_per_worker.at(b), rem_pages_per_worker.at(b));
                        }
                    }
                }
            }

            for(uint32_t b = 0; b < all_gather_config.get_num_eth_buffers_per_edm(); ++b) {
                bool shrinkable = num_full_chunks_per_worker.at(b) == 0;
                is_channel_shrinkable.at(b) = shrinkable;
                largest_packets_per_channel.at(b) = shrinkable ? rem_pages_per_worker.at(b) * input_page_size : all_gather_config.get_eth_buffer_size();
            }
            for(uint32_t b = 0; b < all_gather_config.get_num_eth_buffers_per_edm(); ++b) {
                // link num messages
                clockwise_link_buffer_num_messages_to_send.push_back(
                    (num_full_chunks_per_worker.at(b) + (rem_pages_per_worker.at(b) > 0 ? 1 : 0)) *
                    sender_worker_num_transfers.at(i).at(b));
                counter_clockwise_link_buffer_num_messages_to_send.push_back(
                    (num_full_chunks_per_worker.at(b) + (rem_pages_per_worker.at(b) > 0 ? 1 : 0)) *
                    receiver_worker_num_transfers.at(i).at(b));
            }
            for(uint32_t b = 0; b < all_gather_config.get_num_eth_buffers_per_edm(); ++b) {
                log_trace(tt::LogOp, "rem_pages_per_worker[{}]: {}", b, rem_pages_per_worker.at(b));
                log_trace(tt::LogOp, "num_full_chunks_per_worker[{}]: {}", b, num_full_chunks_per_worker.at(b));
                log_trace(tt::LogOp, "clockwise_link_buffer_num_messages_to_send[{}]: {}", b, clockwise_link_buffer_num_messages_to_send.at(b));
                log_trace(tt::LogOp, "counter_clockwise_link_buffer_num_messages_to_send[{}]: {}", b, counter_clockwise_link_buffer_num_messages_to_send.at(b));
            }

            std::vector<uint32_t> receiver_semaphores_base_address;
            std::vector<uint32_t> link_buffer_receiver_addresses;
            receiver_semaphores_base_address.reserve(all_gather_config.get_num_eth_buffers_per_edm());
            link_buffer_receiver_addresses.reserve(all_gather_config.get_num_eth_buffers_per_edm());
            for(uint32_t b = 0; b < all_gather_config.get_num_eth_buffers_per_edm(); ++b) {
                receiver_semaphores_base_address.push_back(all_gather_config.get_eth_sems_l1_base_byte_address() + b * all_gather_config.get_semaphore_size());
                link_buffer_receiver_addresses.push_back(all_gather_config.get_eth_buffers_l1_base_byte_address() + b * all_gather_config.get_eth_buffer_size());
            }
            std::vector<uint32_t> sender_eth_sem_addrs; sender_eth_sem_addrs.reserve(all_gather_config.get_num_eth_buffers_per_edm());
            std::vector<uint32_t> sender_eth_buffer_addrs; sender_eth_buffer_addrs.reserve(all_gather_config.get_num_eth_buffers_per_edm());
            std::vector<uint32_t> receiver_eth_sem_addrs; receiver_eth_sem_addrs.reserve(all_gather_config.get_num_eth_buffers_per_edm());
            std::vector<uint32_t> receiver_eth_buffer_addrs; receiver_eth_buffer_addrs.reserve(all_gather_config.get_num_eth_buffers_per_edm());
            for (uint32_t b = 0; b < all_gather_config.get_num_eth_buffers_per_edm(); ++b) {
                uint32_t num_workers_per_eth_buffer = std::min(workers_per_link, all_gather_config.get_num_eth_buffers_per_edm() - worker_index);

                std::vector<ccl::WorkerXY> sender_worker_coords;
                std::vector<ccl::WorkerXY> receiver_worker_coords;
                for (uint32_t w = b * num_workers_per_eth_buffer; w < (b + 1) * num_workers_per_eth_buffer; ++w) {
                    sender_worker_coords.push_back(
                        ttnn::ccl::WorkerXY(
                            device->worker_core_from_logical_core(sender_worker_cores.at(w)).x,
                            device->worker_core_from_logical_core(sender_worker_cores.at(w)).y));
                    receiver_worker_coords.push_back(
                        ttnn::ccl::WorkerXY(
                            device->worker_core_from_logical_core(receiver_worker_cores.at(w)).x,
                            device->worker_core_from_logical_core(receiver_worker_cores.at(w)).y));
                }

                bool sender_enabled = (!is_linear || !is_last_chip_in_chain);
                if (sender_enabled) {
                    auto &sender_edm_builder = is_buffer_in_clockwise_direction(b) ? clockwise_edm_builders.at(i) : counter_clockwise_edm_builders.at(i);
                    log_trace(tt::LogOp, "Adding sender EDM channel");
                    EriscDatamoverBuilder::ChannelBufferInterface const& sender_channel_buffer_info =
                        sender_edm_builder.add_sender_channel(sender_worker_writer_semaphore_id, clockwise_link_buffer_num_messages_to_send.at(b), sender_worker_coords);
                    if (is_channel_shrinkable.at(b) && largest_packets_per_channel.at(b) > 0) {
                        TT_ASSERT(largest_packets_per_channel.at(b) > 0);
                        log_trace(tt::LogOp, "\tsetting channel_max_size to {} for channel {}", largest_packets_per_channel.at(b), b);
                        sender_edm_builder.set_max_message_size_bytes(sender_channel_buffer_info.channel, largest_packets_per_channel.at(b));
                    }
                    sender_eth_sem_addrs.push_back(sender_channel_buffer_info.eth_semaphore_l1_address);
                    sender_eth_buffer_addrs.push_back(sender_channel_buffer_info.eth_buffer_l1_address);
                }

                bool receiver_enabled = (!is_linear || !is_first_chip_in_chain);
                if (receiver_enabled) {
                    auto &receiver_edm_builder = is_buffer_in_clockwise_direction(b) ? counter_clockwise_edm_builders.at(i) : clockwise_edm_builders.at(i);
                    log_trace(tt::LogOp, "Adding receiver EDM channel");
                    EriscDatamoverBuilder::ChannelBufferInterface const& receiver_channel_buffer_info =
                        receiver_edm_builder.add_receiver_channel(receiver_worker_semaphore_id, counter_clockwise_link_buffer_num_messages_to_send.at(b), receiver_worker_coords);
                    if (is_channel_shrinkable.at(b) && largest_packets_per_channel.at(b) > 0) {
                        TT_ASSERT(largest_packets_per_channel.at(b) > 0);
                        log_trace(tt::LogOp, "\tsetting channel_max_size to {} for channel {}", largest_packets_per_channel.at(b), b);
                        receiver_edm_builder.set_max_message_size_bytes(receiver_channel_buffer_info.channel, largest_packets_per_channel.at(b));
                    }
                    receiver_eth_sem_addrs.push_back(receiver_channel_buffer_info.eth_semaphore_l1_address);
                    receiver_eth_buffer_addrs.push_back(receiver_channel_buffer_info.eth_buffer_l1_address);
                }
            }


            // 1 Worker per buffer
            for (uint32_t b = 0; b < all_gather_config.get_num_eth_buffers_per_edm(); ++b) {
                uint32_t global_worker_index = all_gather_config.get_num_eth_buffers_per_edm() * i + b;

                bool is_clockwise_direction = is_buffer_in_clockwise_direction(b);

                // Not fully sure about these two
                uint32_t last_output_page_offset = (ring_size - 1) * tensor_slicer.output_page_offset;
                uint32_t last_output_addr_offset = (ring_size - 1) * tensor_slicer.output_addr_offset;

                log_trace(tt::LogOp,"\tlast_output_page_offset={}", last_output_page_offset);
                log_trace(tt::LogOp,"\tlast_output_addr_offset={}", last_output_addr_offset);

                if (!is_linear || !is_last_chip_in_chain) {
                    //// Send Reader
                    auto build_worker_send_reader_ct_args = [&]() {
                        std::vector<uint32_t> worker_reader_sender_ct_args = {
                            static_cast<uint32_t>(all_gather_config.is_input_dram()),
                            static_cast<uint32_t>(all_gather_config.is_output_dram()),
                            static_cast<uint32_t>(sender_worker_num_transfers.at(i).at(b)),
                            static_cast<uint32_t>(num_full_chunks_per_worker.at(b)),
                            static_cast<uint32_t>(input_page_size),
                            static_cast<uint32_t>(output_page_size),
                            static_cast<uint32_t>(pages_per_eth_l1_buffer.at(b)),
                            static_cast<uint32_t>(rem_pages_per_worker.at(b)),
                            static_cast<uint32_t>(tensor_slicer.input_start_page_idx),
                            static_cast<uint32_t>(tensor_slicer.output_start_page_idx),
                            static_cast<uint32_t>(tensor_slicer.output_start_addr_offset),
                            static_cast<uint32_t>(tensor_slicer.row_idx),
                            static_cast<uint32_t>(tensor_slicer.col_idx),
                            static_cast<uint32_t>(tensor_slicer.row_offset),
                            static_cast<uint32_t>(tensor_slicer.col_offset),
                            static_cast<uint32_t>(tensor_slicer.num_rows),
                            static_cast<uint32_t>(tensor_slicer.num_cols),
                            static_cast<uint32_t>(last_output_page_offset),
                            static_cast<uint32_t>(tensor_slicer.output_page_offset),
                            static_cast<uint32_t>(last_output_addr_offset),
                            static_cast<uint32_t>(tensor_slicer.output_addr_offset),
                            static_cast<uint32_t>(ring_index),
<<<<<<< HEAD
                            static_cast<uint32_t>(sender_worker_reader_semaphore_addr),
=======
                            static_cast<uint32_t>(sender_worker_reader_semaphore_id),
>>>>>>> cb5d74d6
                            static_cast<uint32_t>(is_clockwise_direction ? 1 : 0),
                            static_cast<uint32_t>(cb_num_pages / 2),
                            static_cast<uint32_t>(ring_size)
                        };
                        if (is_sharded) {
                            emit_sharded_tensor_kernel_ct_args(device, input_tensor, worker_reader_sender_ct_args, input_pages_per_shard_y, input_pages_per_shard_x);
                            emit_sharded_tensor_kernel_ct_args(device, output_tensor, worker_reader_sender_ct_args, output_pages_per_shard_y, output_pages_per_shard_x);
                        };

                        log_trace(tt::LogOp, "Worker {} SR args", b);
                        log_trace(tt::LogOp, "\tall_gather_config.is_input_dram(): {}", all_gather_config.is_input_dram());
                        log_trace(tt::LogOp, "\tall_gather_config.is_output_dram(): {}", all_gather_config.is_output_dram());
                        log_trace(tt::LogOp, "\tsender_num_transfers: {}", sender_worker_num_transfers.at(i).at(b));
                        log_trace(tt::LogOp, "\tnum_full_chunks_per_worker.at(b): {}", num_full_chunks_per_worker.at(b));
                        log_trace(tt::LogOp, "\tinput_page_size: {}", input_page_size);
                        log_trace(tt::LogOp, "\toutput_page_size: {}", output_page_size);
                        log_trace(tt::LogOp, "\tpages_per_eth_l1_buffer.at(b): {}", pages_per_eth_l1_buffer.at(b));
                        log_trace(tt::LogOp, "\trem_pages_per_worker.at(b): {}", rem_pages_per_worker.at(b));
                        log_trace(tt::LogOp, "\tinput_start_page_idx: {}", tensor_slicer.input_start_page_idx);
                        log_trace(tt::LogOp, "\toutput_start_page_idx: {}", tensor_slicer.output_start_page_idx);
                        log_trace(tt::LogOp, "\toutput_start_addr_offset: {}", tensor_slicer.output_start_addr_offset);
                        log_trace(tt::LogOp, "\trow_idx: {}", tensor_slicer.row_idx);
                        log_trace(tt::LogOp, "\tcol_idx: {}", tensor_slicer.col_idx);
                        log_trace(tt::LogOp, "\trow_offset: {}", tensor_slicer.row_offset);
                        log_trace(tt::LogOp, "\tcol_offset: {}", tensor_slicer.col_offset);
                        log_trace(tt::LogOp, "\tnum_rows: {}", tensor_slicer.num_rows);
                        log_trace(tt::LogOp, "\tnum_cols: {}", tensor_slicer.num_cols);
                        log_trace(tt::LogOp, "\tlast_output_page_offset: {}", last_output_page_offset);
                        log_trace(tt::LogOp, "\toutput_page_offset: {}", tensor_slicer.output_page_offset);
                        log_trace(tt::LogOp, "\tlast_output_addr_offset: {}", last_output_addr_offset);
                        log_trace(tt::LogOp, "\toutput_addr_offset: {}", tensor_slicer.output_addr_offset);
                        log_trace(tt::LogOp, "\tring_index: {}", ring_index);
<<<<<<< HEAD
                        log_trace(tt::LogOp, "\tsender_worker_reader_semaphore_addr: {}", sender_worker_reader_semaphore_addr);
=======
                        log_trace(tt::LogOp, "\tsender_worker_reader_semaphore_id: {}", sender_worker_reader_semaphore_id);
>>>>>>> cb5d74d6
                        log_trace(tt::LogOp, "\tis_clockwise_direction: {}", is_clockwise_direction ? 1 : 0);

                        if (is_sharded) {
                            log_sharded_tensor_kernel_args(input_tensor, input_pages_per_shard_y, input_pages_per_shard_x, "input");
                            log_sharded_tensor_kernel_args(output_tensor, output_pages_per_shard_y, output_pages_per_shard_x, "output");
                        }

                        return worker_reader_sender_ct_args;
                    };

                    std::vector<uint32_t> const& worker_send_reader_ct_args = build_worker_send_reader_ct_args();

                    auto build_worker_send_reader_rt_args = [&]() {
                        bool is_clockwise = is_buffer_in_clockwise_direction(b);

                        std::vector<uint32_t> args = {
                            static_cast<uint32_t>(input_buffer->address()),
                            static_cast<uint32_t>(output_buffer->address())
                        };
                        if (is_sharded) {
                            emit_sharded_tensor_kernel_rt_args(device, input_tensor, args);
                            emit_sharded_tensor_kernel_rt_args(device, output_tensor, args);
                        }
                        return args;
                    };
                    std::vector<uint32_t> const& worker_send_reader_rt_args = build_worker_send_reader_rt_args();

                    std::string const& send_reader_kernel_path = "ttnn/cpp/ttnn/operations/ccl/all_gather/device/kernels/dataflow/worker_interleaved_ring_gather_send_reader.cpp";
                    KernelHandle worker_reader_sender_kernel_id = tt::tt_metal::CreateKernel(
                        program,
                        send_reader_kernel_path,
                        sender_worker_cores.at(b),
                        tt::tt_metal::ReaderDataMovementConfig(worker_send_reader_ct_args, worker_defines));
                    send_reader_kernel_core_list.push_back({worker_reader_sender_kernel_id, sender_worker_cores.at(b)});

                    tt::tt_metal::SetRuntimeArgs(
                        program,
                        worker_reader_sender_kernel_id,
                        sender_worker_cores.at(b),
                        worker_send_reader_rt_args);


                    //// Send Writer
                    auto build_worker_sender_writer_ct_args = [&]() {
                        CoreCoord const& worker_eth_sender_core = is_clockwise_direction ? eth_sender_cores.at(i) : eth_receiver_cores.at(i);
                        std::vector<uint32_t> worker_writer_sender_ct_args = {
                            static_cast<uint32_t>(all_gather_config.is_output_dram()),
                            static_cast<uint32_t>(sender_worker_num_transfers.at(i).at(b)),
                            static_cast<uint32_t>(num_full_chunks_per_worker.at(b)),
                            static_cast<uint32_t>(input_page_size),
                            static_cast<uint32_t>(output_page_size),
                            static_cast<uint32_t>(pages_per_eth_l1_buffer.at(b)),
                            static_cast<uint32_t>(rem_pages_per_worker.at(b)),
                            static_cast<uint32_t>(tensor_slicer.input_start_page_idx),
                            static_cast<uint32_t>(tensor_slicer.output_start_page_idx),
                            static_cast<uint32_t>(tensor_slicer.output_start_addr_offset),
                            static_cast<uint32_t>(tensor_slicer.row_idx),
                            static_cast<uint32_t>(tensor_slicer.col_idx),
                            static_cast<uint32_t>(tensor_slicer.row_offset),
                            static_cast<uint32_t>(tensor_slicer.col_offset),
                            static_cast<uint32_t>(tensor_slicer.num_rows),
                            static_cast<uint32_t>(tensor_slicer.num_cols),
                            static_cast<uint32_t>(ring_index),

                            // worker local L1 address of semaphore
<<<<<<< HEAD
                            static_cast<uint32_t>(sender_worker_writer_semaphore_addr),
=======
                            static_cast<uint32_t>(sender_worker_writer_semaphore_id),
>>>>>>> cb5d74d6
                            static_cast<uint32_t>(device->ethernet_core_from_logical_core(worker_eth_sender_core).x),
                            static_cast<uint32_t>(device->ethernet_core_from_logical_core(worker_eth_sender_core).y),
                            static_cast<uint32_t>(cb_num_pages / 2),
                        };

                        if (is_sharded) {
                            emit_sharded_tensor_kernel_ct_args(device, output_tensor, worker_writer_sender_ct_args, output_pages_per_shard_y, output_pages_per_shard_x);
                        }
                        log_trace(tt::LogOp, "Worker {} SW CT args", b);
                        log_trace(tt::LogOp, "\tall_gather_config.is_output_dram(): {}", all_gather_config.is_output_dram());
                        log_trace(tt::LogOp, "\tsender_num_transfers: {}", sender_worker_num_transfers.at(i).at(b));
                        log_trace(tt::LogOp, "\tnum_full_chunks_per_worker: {}", num_full_chunks_per_worker.at(b));
                        log_trace(tt::LogOp, "\tinput_page_size: {}", input_page_size);
                        log_trace(tt::LogOp, "\toutput_page_size: {}", output_page_size);
                        log_trace(tt::LogOp, "\tpages_per_eth_l1_buffer: {}", pages_per_eth_l1_buffer.at(b));
                        log_trace(tt::LogOp, "\trem_pages_per_worker: {}", rem_pages_per_worker.at(b));
                        log_trace(tt::LogOp, "\tinput_start_page_idx: {}", tensor_slicer.input_start_page_idx);
                        log_trace(tt::LogOp, "\toutput_start_page_idx: {}", tensor_slicer.output_start_page_idx);
                        log_trace(tt::LogOp, "\toutput_start_addr_offset: {}", tensor_slicer.output_start_addr_offset);
                        log_trace(tt::LogOp, "\trow_idx: {}", tensor_slicer.row_idx);
                        log_trace(tt::LogOp, "\tcol_idx: {}", tensor_slicer.col_idx);
                        log_trace(tt::LogOp, "\trow_offset: {}", tensor_slicer.row_offset);
                        log_trace(tt::LogOp, "\tcol_offset: {}", tensor_slicer.col_offset);
                        log_trace(tt::LogOp, "\tnum_rows: {}", tensor_slicer.num_rows);
                        log_trace(tt::LogOp, "\tnum_cols: {}", tensor_slicer.num_cols);
                        log_trace(tt::LogOp, "\tring_index: {}", ring_index);
<<<<<<< HEAD
                        log_trace(tt::LogOp, "\tsender_worker_writer_semaphore_addr: {}", sender_worker_writer_semaphore_addr);
=======
                        log_trace(tt::LogOp, "\tsender_worker_writer_semaphore_id: {}", sender_worker_writer_semaphore_id);
>>>>>>> cb5d74d6
                        log_trace(tt::LogOp, "\tethernet_core_x: {}", device->ethernet_core_from_logical_core(worker_eth_sender_core).x);
                        log_trace(tt::LogOp, "\tethernet_core_y: {}", device->ethernet_core_from_logical_core(worker_eth_sender_core).y);
                        log_trace(tt::LogOp, "\thalf_cb_num_pages: {}", cb_num_pages / 2);

                        if (is_sharded) {
                            log_sharded_tensor_kernel_args(output_tensor, output_pages_per_shard_y, output_pages_per_shard_x, "output");
                        }
                        return worker_writer_sender_ct_args;
                    };

                    std::vector<uint32_t> const& worker_sender_writer_ct_args = build_worker_sender_writer_ct_args();

                    auto build_worker_sender_writer_rt_args = [&]() {
                        std::vector<uint32_t> worker_writer_sender_rt_args = {
                            static_cast<uint32_t>(output_buffer->address()),
                            static_cast<uint32_t>(sender_eth_buffer_addrs.at(b)),
                            static_cast<uint32_t>(sender_eth_sem_addrs.at(b))
                        };

                        if (is_sharded) {
                            emit_sharded_tensor_kernel_rt_args(device, output_tensor, worker_writer_sender_rt_args);
                        }

                        log_trace(tt::LogOp, "Worker {} SW rt args", b);
                        log_trace(tt::LogOp, "\toutput_buffer->address(): {}", output_buffer->address());
                        log_trace(tt::LogOp, "\tsender_eth_buffer_addrs: {}", sender_eth_buffer_addrs.at(b));
                        log_trace(tt::LogOp, "\tsender_eth_sem_addrs: {}", sender_eth_sem_addrs.at(b));
                        return worker_writer_sender_rt_args;
                    };
                    std::vector<uint32_t> const& worker_sender_writer_rt_args = build_worker_sender_writer_rt_args();

                    std::string const& sender_writer_kernel_path = "ttnn/cpp/ttnn/operations/ccl/all_gather/device/kernels/dataflow/worker_interleaved_ring_gather_send_writer.cpp";
                    KernelHandle worker_sender_writer_kernel_id = tt::tt_metal::CreateKernel(
                        program,
                        sender_writer_kernel_path,
                        sender_worker_cores.at(b),
                        tt::tt_metal::WriterDataMovementConfig(worker_sender_writer_ct_args, worker_defines));

                    send_writer_kernel_core_list.push_back({worker_sender_writer_kernel_id, sender_worker_cores.at(b)});

                    tt::tt_metal::SetRuntimeArgs(
                        program,
                        worker_sender_writer_kernel_id,
                        sender_worker_cores.at(b),
                        worker_sender_writer_rt_args);

                } // (!is_linear || !is_last_chip_in_chain)
                else {
                    log_trace(tt::LogOp, "Skipping sender workers for linear chain");
                }

                // RECEIVER WORKERS
                if (!is_linear || !is_first_chip_in_chain) {
                    TT_ASSERT(!is_linear ||
                        ((is_clockwise_direction && (ring_index != 0)) || (!is_clockwise_direction && ring_index != ring_size - 1))
                    );
                    uint32_t receiver_ring_index = is_linear?
                        (is_clockwise_direction ? ring_index - 1 : ring_index + 1):
                        (is_clockwise_direction ?
                            (ring_index == 0 ? ring_size - 1 : ring_index - 1):
                            (ring_index == ring_size - 1 ? 0 : ring_index + 1));

                    uint32_t receiver_output_start_addr_offset = receiver_ring_index * tensor_slicer.output_addr_offset;

                    uint32_t receiver_output_start_page_idx = tensor_slicer.output_start_page_idx;
                    if (topology == all_gather_op::Topology::Linear) {
                        if (is_clockwise_direction) {
                            receiver_output_start_page_idx -= tensor_slicer.output_page_offset;
                        } else {
                            receiver_output_start_page_idx += tensor_slicer.output_page_offset;
                        }
                    } else {
                        if (is_clockwise_direction) {
                            bool is_wraparound_ring_index = ring_index == 0;
                            if (is_wraparound_ring_index) {
                                receiver_output_start_page_idx += last_output_page_offset;
                            } else {
                                receiver_output_start_page_idx -= tensor_slicer.output_page_offset;
                            }
                        } else {
                            // counter clockwise direction
                            bool is_wraparound_ring_index = ring_index == ring_size - 1;
                            if (is_wraparound_ring_index) {
                                receiver_output_start_page_idx -= last_output_page_offset;
                            } else {
                                receiver_output_start_page_idx += tensor_slicer.output_page_offset;
                            }
                        }
                    }
                    log_trace(tt::LogOp,"\treceiver_output_start_addr_offset={}", receiver_output_start_addr_offset);
                    log_trace(tt::LogOp,"\treceiver_output_start_page_idx={}", receiver_output_start_page_idx);
                    log_trace(tt::LogOp,"\treceiver_ring_index={}", receiver_ring_index);

                    //// Receive Reader
                    auto build_worker_receiver_reader_ct_args = [&]() {
                        CoreCoord const& worker_eth_receiver_core = is_clockwise_direction ? eth_receiver_cores.at(i) : eth_sender_cores.at(i);
                        std::vector<uint32_t> worker_receiver_reader_ct_args = {
                            static_cast<uint32_t>(receiver_worker_num_transfers.at(i).at(b)),
                            static_cast<uint32_t>(num_full_chunks_per_worker.at(b)),
                            static_cast<uint32_t>(input_page_size),
                            static_cast<uint32_t>(pages_per_chunk),
                            static_cast<uint32_t>(rem_pages_per_worker.at(b)),
                            static_cast<uint32_t>(device->ethernet_core_from_logical_core(worker_eth_receiver_core).x),
                            static_cast<uint32_t>(device->ethernet_core_from_logical_core(worker_eth_receiver_core).y),
                            static_cast<uint32_t>(receiver_eth_sem_addrs.at(b)),
<<<<<<< HEAD
                            static_cast<uint32_t>(receiver_worker_semaphore_addr),
=======
                            static_cast<uint32_t>(receiver_worker_semaphore_id),
>>>>>>> cb5d74d6
                            static_cast<uint32_t>(cb_num_pages / 2)
                        };

                        log_trace(tt::LogOp, "Worker {} RR ct args", b);
                        log_trace(tt::LogOp, "\treceiver_num_transfers: {}", receiver_worker_num_transfers.at(i).at(b));
                        log_trace(tt::LogOp, "\tnum_full_chunks_per_worker: {}", num_full_chunks_per_worker.at(b));
                        log_trace(tt::LogOp, "\tinput_page_size: {}", input_page_size);
                        log_trace(tt::LogOp, "\tpages_per_chunk: {}", pages_per_chunk);
                        log_trace(tt::LogOp, "\trem_pages_per_worker: {}", rem_pages_per_worker.at(b));
                        log_trace(tt::LogOp, "\tethernet_core_x: {}", device->ethernet_core_from_logical_core(worker_eth_receiver_core).x);
                        log_trace(tt::LogOp, "\tethernet_core_y: {}", device->ethernet_core_from_logical_core(worker_eth_receiver_core).y);
                        log_trace(tt::LogOp, "\treceiver_eth_sem_addrs: {}", receiver_eth_sem_addrs.at(b));
<<<<<<< HEAD
                        log_trace(tt::LogOp, "\treceiver_worker_semaphore_addr: {}", receiver_worker_semaphore_addr);
=======
                        log_trace(tt::LogOp, "\treceiver_worker_semaphore_id: {}", receiver_worker_semaphore_id);
>>>>>>> cb5d74d6
                        log_trace(tt::LogOp, "\thalf_cb_num_pages : {}", cb_num_pages / 2);
                        return worker_receiver_reader_ct_args;
                    };
                    std::vector<uint32_t> const& worker_receiver_reader_ct_args = build_worker_receiver_reader_ct_args();

                    auto build_worker_receiver_reader_rt_args = [&]() {
                        std::vector<uint32_t> worker_reader_receiver_rt_args = {
                            static_cast<uint32_t>(receiver_eth_buffer_addrs.at(b))
                        };

                        log_trace(tt::LogOp, "Worker {} RR rt args", b);
                        log_trace(tt::LogOp, "\treceiver_eth_buffer_addrs: {}", receiver_eth_buffer_addrs.at(b));
                        return worker_reader_receiver_rt_args;
                    };
                    std::vector<uint32_t> worker_receiver_reader_rt_args = build_worker_receiver_reader_rt_args();

                    std::string const& receiver_reader_kernel_path = "ttnn/cpp/ttnn/operations/ccl/all_gather/device/kernels/dataflow/worker_interleaved_ring_gather_receive_reader.cpp";
                    KernelHandle worker_receiver_reader_kernel_id = tt::tt_metal::CreateKernel(
                        program,
                        receiver_reader_kernel_path,
                        receiver_worker_cores.at(b),
                        tt::tt_metal::ReaderDataMovementConfig(worker_receiver_reader_ct_args, worker_defines));

                    receive_reader_kernel_core_list.push_back({worker_receiver_reader_kernel_id, receiver_worker_cores.at(b)});

                    tt::tt_metal::SetRuntimeArgs(
                        program,
                        worker_receiver_reader_kernel_id,
                        receiver_worker_cores.at(b),
                        worker_receiver_reader_rt_args);

                    //// Receive Writer
                    auto build_worker_receive_writer_ct_args = [&]() {
                        std::vector<uint32_t> worker_writer_receiver_ct_args = {
                            static_cast<uint32_t>(all_gather_config.is_output_dram()),
                            static_cast<uint32_t>(receiver_worker_num_transfers.at(i).at(b)),
                            static_cast<uint32_t>(num_full_chunks_per_worker.at(b)),
                            static_cast<uint32_t>(input_page_size),
                            static_cast<uint32_t>(output_page_size),
                            static_cast<uint32_t>(pages_per_eth_l1_buffer.at(b)),
                            static_cast<uint32_t>(rem_pages_per_worker.at(b)),
                            static_cast<uint32_t>(receiver_output_start_page_idx),
                            static_cast<uint32_t>(receiver_output_start_addr_offset),
                            static_cast<uint32_t>(tensor_slicer.row_idx),
                            static_cast<uint32_t>(tensor_slicer.col_idx),
                            static_cast<uint32_t>(tensor_slicer.row_offset),
                            static_cast<uint32_t>(tensor_slicer.col_offset),
                            static_cast<uint32_t>(tensor_slicer.num_rows),
                            static_cast<uint32_t>(tensor_slicer.num_cols),
                            static_cast<uint32_t>(last_output_page_offset),
                            static_cast<uint32_t>(tensor_slicer.output_page_offset),
                            static_cast<uint32_t>(last_output_addr_offset),
                            static_cast<uint32_t>(tensor_slicer.output_addr_offset),
                            static_cast<uint32_t>(receiver_ring_index),
<<<<<<< HEAD
                            static_cast<uint32_t>(sender_worker_reader_semaphore_addr),
=======
                            static_cast<uint32_t>(sender_worker_reader_semaphore_id),
>>>>>>> cb5d74d6
                            static_cast<uint32_t>(is_clockwise_direction ? 1 : 0),
                            static_cast<uint32_t>(cb_num_pages / 2),
                            static_cast<uint32_t>(ring_size)
                        };

                        if (is_sharded) {
                            emit_sharded_tensor_kernel_ct_args(device, output_tensor, worker_writer_receiver_ct_args, output_pages_per_shard_y, output_pages_per_shard_x);
                        }

                        log_trace(tt::LogOp, "Worker {} RW ct args", b);
                        log_trace(tt::LogOp, "\tall_gather_config.is_output_dram(): {}", all_gather_config.is_output_dram());
                        log_trace(tt::LogOp, "\treceiver_num_transfers: {}", receiver_worker_num_transfers.at(i).at(b));
                        log_trace(tt::LogOp, "\tnum_full_chunks_per_worker.at(b): {}", num_full_chunks_per_worker.at(b));
                        log_trace(tt::LogOp, "\tinput_page_size: {}", input_page_size);
                        log_trace(tt::LogOp, "\toutput_page_size: {}", output_page_size);
                        log_trace(tt::LogOp, "\tpages_per_eth_l1_buffer.at(b): {}", pages_per_eth_l1_buffer.at(b));
                        log_trace(tt::LogOp, "\trem_pages_per_worker.at(b): {}", rem_pages_per_worker.at(b));
                        log_trace(tt::LogOp, "\treceiver_output_start_page_idx: {}", receiver_output_start_page_idx);
                        log_trace(tt::LogOp, "\treceiver_output_start_addr_offset: {}", receiver_output_start_addr_offset);
                        log_trace(tt::LogOp, "\trow_idx: {}", tensor_slicer.row_idx);
                        log_trace(tt::LogOp, "\tcol_idx: {}", tensor_slicer.col_idx);
                        log_trace(tt::LogOp, "\trow_offset: {}", tensor_slicer.row_offset);
                        log_trace(tt::LogOp, "\tcol_offset: {}", tensor_slicer.col_offset);
                        log_trace(tt::LogOp, "\tnum_rows: {}", tensor_slicer.num_rows);
                        log_trace(tt::LogOp, "\tnum_cols: {}", tensor_slicer.num_cols);
                        log_trace(tt::LogOp, "\tlast_output_page_offset: {}", last_output_page_offset);
                        log_trace(tt::LogOp, "\toutput_page_offset: {}", tensor_slicer.output_page_offset);
                        log_trace(tt::LogOp, "\tlast_output_addr_offset: {}", last_output_addr_offset);
                        log_trace(tt::LogOp, "\toutput_addr_offset: {}", tensor_slicer.output_addr_offset);
                        log_trace(tt::LogOp, "\treceiver_ring_index: {}", receiver_ring_index);
<<<<<<< HEAD
                        log_trace(tt::LogOp, "\tsender_worker_reader_semaphore_addr: {}", sender_worker_reader_semaphore_addr);
=======
                        log_trace(tt::LogOp, "\tsender_worker_reader_semaphore_id: {}", sender_worker_reader_semaphore_id);
>>>>>>> cb5d74d6
                        log_trace(tt::LogOp, "\tis_clockwise_direction ? 1 : 0: {}", is_clockwise_direction ? 1 : 0);
                        log_trace(tt::LogOp, "\thalf_cb_num_pages: {}", cb_num_pages / 2);
                        log_trace(tt::LogOp, "\tring_size: {}", ring_size);

                        if (is_sharded) {
                            log_sharded_tensor_kernel_args(output_tensor, output_pages_per_shard_y, output_pages_per_shard_x, "output");
                        }

                        return worker_writer_receiver_ct_args;
                    };
                    std::vector<uint32_t> const& worker_receive_writer_ct_args = build_worker_receive_writer_ct_args();

                    auto build_worker_receive_writer_rt_args = [&]() {
                        auto worker_sender_reader = device->worker_core_from_logical_core(sender_worker_cores.at(b));
                        std::vector<uint32_t> worker_writer_receiver_rt_args = {
                            static_cast<uint32_t>(output_buffer->address()),
                            static_cast<uint32_t>(worker_sender_reader.x),
                            static_cast<uint32_t>(worker_sender_reader.y),
                        };

                        if (is_sharded) {
                            emit_sharded_tensor_kernel_rt_args(device, output_tensor, worker_writer_receiver_rt_args);
                        }

                        log_trace(tt::LogOp, "Worker {} RW rt args", b);
                        log_trace(tt::LogOp, "\toutput_buffer->address(): {}", output_buffer->address());
                        log_trace(tt::LogOp, "\tworker_sender_reader.x: {}", worker_sender_reader.x);
                        log_trace(tt::LogOp, "\tworker_sender_reader.y: {}", worker_sender_reader.y);
                        return worker_writer_receiver_rt_args;
                    };
                    std::vector<uint32_t> worker_receive_writer_rt_args = build_worker_receive_writer_rt_args();

                    std::string const& receiver_writer_kernel_path = "ttnn/cpp/ttnn/operations/ccl/all_gather/device/kernels/dataflow/worker_interleaved_ring_gather_receive_writer.cpp";
                    KernelHandle worker_receive_writer_kernel_id = tt::tt_metal::CreateKernel(
                        program,
                        receiver_writer_kernel_path,
                        receiver_worker_cores.at(b),
                        tt::tt_metal::WriterDataMovementConfig(worker_receive_writer_ct_args, worker_defines));

                    receive_writer_kernel_core_list.push_back({worker_receive_writer_kernel_id, receiver_worker_cores.at(b)});
                    tt::tt_metal::SetRuntimeArgs(
                        program,
                        worker_receive_writer_kernel_id,
                        receiver_worker_cores.at(b),
                        worker_receive_writer_rt_args);
                } // (!is_linear || !is_first_chip_in_chain)
                else {
                    log_trace(tt::LogOp, "Skipping receiver workers for linear chain");
                }

                uint32_t pages_per_worker = num_full_chunks_per_worker.at(b) * pages_per_chunk + rem_pages_per_worker.at(b);
                tensor_slicer.increment(pages_per_worker);

            }

            if (receiver_device_id == sender_device_id) {
                receiver_socket_idx += 2;
                sender_socket_idx += 2;
            } else {
                receiver_socket_idx += 1;
                sender_socket_idx += 1;
            }
        }
    } // num_full_send_directions

    ttnn::ccl::generate_edm_kernels_for_ring_or_linear_topology(
        program,
        device,
        topology_config,
        clockwise_edm_builders,
        counter_clockwise_edm_builders,
        receiver_device_id,
        sender_device_id);

    auto override_runtime_arguments_callback = [num_links, receive_reader_kernel_core_list, receive_writer_kernel_core_list, send_reader_kernel_core_list, send_writer_kernel_core_list] (
        const void* operation,
        Program& program,
        const std::vector<Tensor>& input_tensors,
        const std::vector<std::optional<const Tensor>>& optional_input_tensors,
        const std::vector<Tensor>& output_tensors
    ) {
        bool is_sharded = input_tensors[0].is_sharded();
        const auto& input = input_tensors[0];
        const auto& output = output_tensors[0];
        for (auto const& [kernel_id, core] : receive_writer_kernel_core_list) {
            auto &worker_writer_receiver_runtime_args = GetRuntimeArgs(program, kernel_id, core);
            worker_writer_receiver_runtime_args.at(0) = output.buffer()->address();
        }
        for (auto const& [kernel_id, core] : send_reader_kernel_core_list) {
            auto &worker_reader_sender_runtime_args = GetRuntimeArgs(program, kernel_id, core);
            worker_reader_sender_runtime_args.at(0) = input.buffer()->address();
            worker_reader_sender_runtime_args.at(1) = output.buffer()->address();
        }
        for (auto const& [kernel_id, core] : send_writer_kernel_core_list) {
            auto &worker_writer_sender_runtime_args = GetRuntimeArgs(program, kernel_id, core);
            worker_writer_sender_runtime_args.at(0) = output.buffer()->address();
        }
    };

    return {.program=std::move(program), .override_runtime_arguments_callback=override_runtime_arguments_callback};
}

}  // namespace ttnn<|MERGE_RESOLUTION|>--- conflicted
+++ resolved
@@ -582,11 +582,7 @@
                             static_cast<uint32_t>(last_output_addr_offset),
                             static_cast<uint32_t>(tensor_slicer.output_addr_offset),
                             static_cast<uint32_t>(ring_index),
-<<<<<<< HEAD
-                            static_cast<uint32_t>(sender_worker_reader_semaphore_addr),
-=======
                             static_cast<uint32_t>(sender_worker_reader_semaphore_id),
->>>>>>> cb5d74d6
                             static_cast<uint32_t>(is_clockwise_direction ? 1 : 0),
                             static_cast<uint32_t>(cb_num_pages / 2),
                             static_cast<uint32_t>(ring_size)
@@ -619,11 +615,7 @@
                         log_trace(tt::LogOp, "\tlast_output_addr_offset: {}", last_output_addr_offset);
                         log_trace(tt::LogOp, "\toutput_addr_offset: {}", tensor_slicer.output_addr_offset);
                         log_trace(tt::LogOp, "\tring_index: {}", ring_index);
-<<<<<<< HEAD
-                        log_trace(tt::LogOp, "\tsender_worker_reader_semaphore_addr: {}", sender_worker_reader_semaphore_addr);
-=======
                         log_trace(tt::LogOp, "\tsender_worker_reader_semaphore_id: {}", sender_worker_reader_semaphore_id);
->>>>>>> cb5d74d6
                         log_trace(tt::LogOp, "\tis_clockwise_direction: {}", is_clockwise_direction ? 1 : 0);
 
                         if (is_sharded) {
@@ -689,11 +681,7 @@
                             static_cast<uint32_t>(ring_index),
 
                             // worker local L1 address of semaphore
-<<<<<<< HEAD
-                            static_cast<uint32_t>(sender_worker_writer_semaphore_addr),
-=======
                             static_cast<uint32_t>(sender_worker_writer_semaphore_id),
->>>>>>> cb5d74d6
                             static_cast<uint32_t>(device->ethernet_core_from_logical_core(worker_eth_sender_core).x),
                             static_cast<uint32_t>(device->ethernet_core_from_logical_core(worker_eth_sender_core).y),
                             static_cast<uint32_t>(cb_num_pages / 2),
@@ -720,11 +708,7 @@
                         log_trace(tt::LogOp, "\tnum_rows: {}", tensor_slicer.num_rows);
                         log_trace(tt::LogOp, "\tnum_cols: {}", tensor_slicer.num_cols);
                         log_trace(tt::LogOp, "\tring_index: {}", ring_index);
-<<<<<<< HEAD
-                        log_trace(tt::LogOp, "\tsender_worker_writer_semaphore_addr: {}", sender_worker_writer_semaphore_addr);
-=======
                         log_trace(tt::LogOp, "\tsender_worker_writer_semaphore_id: {}", sender_worker_writer_semaphore_id);
->>>>>>> cb5d74d6
                         log_trace(tt::LogOp, "\tethernet_core_x: {}", device->ethernet_core_from_logical_core(worker_eth_sender_core).x);
                         log_trace(tt::LogOp, "\tethernet_core_y: {}", device->ethernet_core_from_logical_core(worker_eth_sender_core).y);
                         log_trace(tt::LogOp, "\thalf_cb_num_pages: {}", cb_num_pages / 2);
@@ -830,11 +814,7 @@
                             static_cast<uint32_t>(device->ethernet_core_from_logical_core(worker_eth_receiver_core).x),
                             static_cast<uint32_t>(device->ethernet_core_from_logical_core(worker_eth_receiver_core).y),
                             static_cast<uint32_t>(receiver_eth_sem_addrs.at(b)),
-<<<<<<< HEAD
-                            static_cast<uint32_t>(receiver_worker_semaphore_addr),
-=======
                             static_cast<uint32_t>(receiver_worker_semaphore_id),
->>>>>>> cb5d74d6
                             static_cast<uint32_t>(cb_num_pages / 2)
                         };
 
@@ -847,11 +827,7 @@
                         log_trace(tt::LogOp, "\tethernet_core_x: {}", device->ethernet_core_from_logical_core(worker_eth_receiver_core).x);
                         log_trace(tt::LogOp, "\tethernet_core_y: {}", device->ethernet_core_from_logical_core(worker_eth_receiver_core).y);
                         log_trace(tt::LogOp, "\treceiver_eth_sem_addrs: {}", receiver_eth_sem_addrs.at(b));
-<<<<<<< HEAD
-                        log_trace(tt::LogOp, "\treceiver_worker_semaphore_addr: {}", receiver_worker_semaphore_addr);
-=======
                         log_trace(tt::LogOp, "\treceiver_worker_semaphore_id: {}", receiver_worker_semaphore_id);
->>>>>>> cb5d74d6
                         log_trace(tt::LogOp, "\thalf_cb_num_pages : {}", cb_num_pages / 2);
                         return worker_receiver_reader_ct_args;
                     };
@@ -906,11 +882,7 @@
                             static_cast<uint32_t>(last_output_addr_offset),
                             static_cast<uint32_t>(tensor_slicer.output_addr_offset),
                             static_cast<uint32_t>(receiver_ring_index),
-<<<<<<< HEAD
-                            static_cast<uint32_t>(sender_worker_reader_semaphore_addr),
-=======
                             static_cast<uint32_t>(sender_worker_reader_semaphore_id),
->>>>>>> cb5d74d6
                             static_cast<uint32_t>(is_clockwise_direction ? 1 : 0),
                             static_cast<uint32_t>(cb_num_pages / 2),
                             static_cast<uint32_t>(ring_size)
@@ -941,11 +913,7 @@
                         log_trace(tt::LogOp, "\tlast_output_addr_offset: {}", last_output_addr_offset);
                         log_trace(tt::LogOp, "\toutput_addr_offset: {}", tensor_slicer.output_addr_offset);
                         log_trace(tt::LogOp, "\treceiver_ring_index: {}", receiver_ring_index);
-<<<<<<< HEAD
-                        log_trace(tt::LogOp, "\tsender_worker_reader_semaphore_addr: {}", sender_worker_reader_semaphore_addr);
-=======
                         log_trace(tt::LogOp, "\tsender_worker_reader_semaphore_id: {}", sender_worker_reader_semaphore_id);
->>>>>>> cb5d74d6
                         log_trace(tt::LogOp, "\tis_clockwise_direction ? 1 : 0: {}", is_clockwise_direction ? 1 : 0);
                         log_trace(tt::LogOp, "\thalf_cb_num_pages: {}", cb_num_pages / 2);
                         log_trace(tt::LogOp, "\tring_size: {}", ring_size);
