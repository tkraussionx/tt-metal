// SPDX-FileCopyrightText: © 2023 Tenstorrent Inc.
//
// SPDX-License-Identifier: Apache-2.0

// #include "tt_dnn/op_library/eltwise_unary/eltwise_unary_op.hpp"
<<<<<<< HEAD
=======
#include "unary_op.hpp"
>>>>>>> 64b687f8

#include "eltwise_unary_op_multi_core.hpp"
#include "eltwise_unary_op_sharded.hpp"
#include "third_party/magic_enum/magic_enum.hpp"

#include "tt_eager/tensor/tensor_utils.hpp"
#include "tt_metal/common/constants.hpp"
#include "tt_metal/host_api.hpp"
#include "tt_metal/tools/profiler/op_profiler.hpp"

#include "unary_op.hpp"
#include "unary_program_factory_multicore.cpp"
#include "unary_program_factory_sharded.cpp"

namespace ttnn::operations::unary {

// using namespace tt::constants;

namespace utils {

union Converter {
   public:
    float f;
    uint32_t u;

    Converter(float f_) : f(f_){};

    static std::string to_hex(float f_) {
        Converter obj(f_);
        std::stringstream ss;
        ss << "0x" << std::hex << obj.u;
        return ss.str();
    }
};

// update split eltwise ops include macros
void update_macro_defines(UnaryOpType op_type, std::map<std::string, std::string>& defines) {
    switch (op_type) {
        case UnaryOpType::EXP: defines["SFPU_OP_EXP_INCLUDE"] = "1"; break;
        case UnaryOpType::GELU: defines["SFPU_OP_GELU_INCLUDE"] = "1"; break;
        case UnaryOpType::RECIP: defines["SFPU_OP_RECIP_INCLUDE"] = "1"; break;
        case UnaryOpType::SQRT: defines["SFPU_OP_SQRT_INCLUDE"] = "1"; break;
        case UnaryOpType::ERFINV: defines["SFPU_OP_ERFINV_INCLUDE"] = "1"; break;
        case UnaryOpType::ERFC:
        case UnaryOpType::ERF: defines["SFPU_OP_ERF_ERFC_INCLUDE"] = "1"; break;
        case UnaryOpType::ELU: defines["SFPU_OP_ELU_INCLUDE"] = "1"; break;
        case UnaryOpType::RELU:
        case UnaryOpType::RELU6:
        case UnaryOpType::RELU_MAX:
        case UnaryOpType::RELU_MIN:
        case UnaryOpType::LEAKY_RELU: defines["SFPU_OP_RELU_FAMILY_INCLUDE"] = "1"; break;
        case UnaryOpType::ADD_UNARY_SFPU:
        case UnaryOpType::SUB_UNARY_SFPU:
        case UnaryOpType::MUL_UNARY_SFPU:
        case UnaryOpType::DIV_UNARY_SFPU: defines["SFPU_OP_BINOP_WITH_SCALAR_INCLUDE"] = "1"; break;
        case UnaryOpType::IDENTITY:
        case UnaryOpType::IDENTITY_UINT32: defines["SFPU_OP_IDENTITY_INCLUDE"] = "1"; break;
        case UnaryOpType::RDIV: break;
        case UnaryOpType::RSUB: defines["SFPU_OP_REVERSE_FAMILY_INCLUDE"] = "1";
        case UnaryOpType::ISINF:
        case UnaryOpType::ISNAN:
        case UnaryOpType::ISNEGINF:
        case UnaryOpType::ISPOSINF:
        case UnaryOpType::ISFINITE: defines["SFPU_OP_ISINF_ISNAN_INCLUDE"] = "1"; break;
        case UnaryOpType::LOGICAL_NOT_UNARY: defines["SFPU_OP_LOGICAL_NOT_NOTI_INCLUDE"] = "1"; break;
        case UnaryOpType::I0: defines["SFPU_OP_I0_INCLUDE"] = "1"; break;
        case UnaryOpType::COS:
        case UnaryOpType::SIN:
        case UnaryOpType::TAN: defines["SFPU_OP_TRIG_FAMILY_INCLUDE"] = "1"; break;
        case UnaryOpType::NEG: defines["SFPU_OP_NEG_INCLUDE"] = "1"; break;
        case UnaryOpType::SOFTPLUS: defines["SFPU_OP_SOFTPLUS_INCLUDE"] = "1"; break;
        case UnaryOpType::TYPECAST: defines["SFPU_OP_TYPECAST_INCLUDE"] = "1"; break;
        case UnaryOpType::RIGHT_SHIFT: defines["SFPU_OP_RIGHT_SHIFT_INCLUDE"] = "1"; break;
        case UnaryOpType::FLOOR: defines["SFPU_OP_FLOOR_INCLUDE"] = "1"; break;
        case UnaryOpType::LEFT_SHIFT: defines["SFPU_OP_LEFT_SHIFT_INCLUDE"] = "1"; break;
        case UnaryOpType::REMAINDER: defines["SFPU_OP_REMAINDER_INCLUDE"] = "1"; break;
        default: defines["SFPU_OP_COMPUTE_KERNEL_API_INCLUDE"] = "1"; break;
    };
}

std::pair<string, string> get_op_init_and_func_parameterized(
    UnaryOpType op_type, std::vector<float> params, string idst) {
    std::pair<string, string> op_init_and_name;
    TT_FATAL(is_parametrized_type(op_type) && "operator should support at least one parameter");
    float param0 = params[0];
    switch (op_type) {
        case UnaryOpType::RELU_MAX:
            op_init_and_name = {
                "relu_max_tile_init();", fmt::format("relu_max_tile({}, {}u);", idst, Converter::to_hex(param0))};
            break;
        case UnaryOpType::RELU_MIN:
            op_init_and_name = {
                "relu_min_tile_init();", fmt::format("relu_min_tile({}, {}u);", idst, Converter::to_hex(param0))};
            break;
        case UnaryOpType::POWER:
            op_init_and_name = {
                "power_tile_init();", fmt::format("power_tile({}, {}u);", idst, std::to_string((uint32_t)param0))};
            break;
        case UnaryOpType::LEAKY_RELU:
            op_init_and_name = {
                "leaky_relu_tile_init();", fmt::format("leaky_relu_tile({}, {}u);", idst, Converter::to_hex(param0))};
            break;
        case UnaryOpType::ELU:
            op_init_and_name = {"elu_tile_init();", fmt::format("elu_tile({}, {}u);", idst, Converter::to_hex(param0))};
            break;
        case UnaryOpType::GELU:
            op_init_and_name = {
                fmt::format("gelu_tile_init<{}u>();", std::to_string((uint32_t)param0)),
                fmt::format("gelu_tile<{1}u>({0});", idst, std::to_string((uint32_t)param0))};
            break;
        case UnaryOpType::RSQRT:
            op_init_and_name = {
                fmt::format("rsqrt_tile_init<{}u>();", std::to_string((uint32_t)param0)),
                fmt::format("rsqrt_tile<{1}u>({0});", idst, std::to_string((uint32_t)param0))};
            break;
        case UnaryOpType::HEAVISIDE:
            op_init_and_name = {
                "heaviside_tile_init();", fmt::format("heaviside_tile({}, {}u);", idst, Converter::to_hex(param0))};
            break;
        case UnaryOpType::RIGHT_SHIFT:
            op_init_and_name = {
                "right_shift_tile_init();",
                fmt::format("right_shift_tile({}, {}u);", idst, std::to_string((uint)param0))};
            break;
        case UnaryOpType::LEFT_SHIFT:
            op_init_and_name = {
                "left_shift_tile_init();",
                fmt::format("left_shift_tile({}, {}u);", idst, std::to_string((uint)param0))};
            break;
        case UnaryOpType::REMAINDER:
            op_init_and_name = {
                "remainder_tile_init();",
                fmt::format(
                    "remainder_tile({}, {}u, {}u);",
                    idst,
                    Converter::to_hex(param0),
                    Converter::to_hex(1.0f / param0))};
            break;
        case UnaryOpType::EXP:
            op_init_and_name = {
                fmt::format("exp_tile_init<{}u>();", std::to_string((uint32_t)param0)),
                fmt::format("exp_tile<{1}u>({0});", idst, std::to_string((uint32_t)param0))};
            break;
        case UnaryOpType::ERF:
            op_init_and_name = {
                fmt::format("erf_tile_init<{}u>();", std::to_string((uint32_t)param0)),
                fmt::format("erf_tile<{1}u>({0});", idst, std::to_string((uint32_t)param0))};
            break;
        case UnaryOpType::ERFC:
            op_init_and_name = {
                fmt::format("erfc_tile_init<{}u>();", std::to_string((uint32_t)param0)),
                fmt::format("erfc_tile<{1}u>({0});", idst, std::to_string((uint32_t)param0))};
            break;
        case UnaryOpType::RDIV: op_init_and_name = {}; break;
        case UnaryOpType::RSUB:
            op_init_and_name = {
                "rsub_tile_init();", fmt::format("rsub_tile({}, {}u);", idst, Converter::to_hex(param0))};
            break;
        case UnaryOpType::SUB_UNARY_SFPU:
            op_init_and_name = {
                "binop_with_scalar_tile_init();",
                fmt::format("sub_unary_tile({}, {}u);", idst, Converter::to_hex(param0))};
            break;
        case UnaryOpType::ADD_UNARY_SFPU:
            op_init_and_name = {
                "binop_with_scalar_tile_init();",
                fmt::format("add_unary_tile({}, {}u);", idst, Converter::to_hex(param0))};
            break;
        case UnaryOpType::MUL_UNARY_SFPU:
            op_init_and_name = {
                "binop_with_scalar_tile_init();",
                fmt::format("mul_unary_tile({}, {}u);", idst, Converter::to_hex(param0))};
            break;
        case UnaryOpType::DIV_UNARY_SFPU:
            op_init_and_name = {
                "binop_with_scalar_tile_init();",
                fmt::format("div_unary_tile({}, {}u);", idst, Converter::to_hex(1.0f / param0))};
            break;
        case UnaryOpType::UNARY_NE:
            op_init_and_name = {
                "unary_ne_tile_init();", fmt::format("unary_ne_tile({}, {}u);", idst, Converter::to_hex(param0))};
            break;
        case UnaryOpType::UNARY_GT:
            op_init_and_name = {
                "unary_gt_tile_init();", fmt::format("unary_gt_tile({}, {}u);", idst, Converter::to_hex(param0))};
            break;
        case UnaryOpType::UNARY_LT:
            op_init_and_name = {
                "unary_lt_tile_init();", fmt::format("unary_lt_tile({}, {}u);", idst, Converter::to_hex(param0))};
            break;
        case UnaryOpType::SOFTPLUS: {
            TT_ASSERT(params.size() == 2, "Expected softplus to take 2 parameters");
            float param1 = params[1];
            op_init_and_name = {
                "softplus_tile_init();",
                fmt::format(
                    "softplus_tile({}, {}u, {}u, {}u);",
                    idst,
                    Converter::to_hex(param0),
                    Converter::to_hex(1.0f / param0),  // Pass reciprocal to avoid doing it on device
                    Converter::to_hex(param1))};
            break;
        }
        case UnaryOpType::TYPECAST:
            TT_ASSERT(params.size() == 2, "Expected eltwise_typecast to take 2 parameters");
            op_init_and_name = {
                "typecast_tile_init();",
                fmt::format(
                    "typecast_tile<{1}u, {2}u>({0});",
                    idst,
                    std::to_string((uint32_t)datatype_to_dataformat_converter((DataType)params[0])),
                    std::to_string((uint32_t)datatype_to_dataformat_converter((DataType)params[1])))};
            break;
        default: TT_ASSERT(false && "unexpected parameterized type");
    };
    return op_init_and_name;
}

std::pair<string, string> get_op_init_and_func_default(UnaryOpType op_type, string idst) {
    std::pair<string, string> op_init_and_name;
    switch (op_type) {
        case UnaryOpType::RECIP: op_init_and_name = {"recip_tile_init();", fmt::format("recip_tile({});", idst)}; break;
        case UnaryOpType::RELU: op_init_and_name = {"relu_tile_init();", fmt::format("relu_tile({});", idst)}; break;
        case UnaryOpType::SQRT: op_init_and_name = {"sqrt_tile_init();", fmt::format("sqrt_tile({});", idst)}; break;
        case UnaryOpType::SIGMOID:
            op_init_and_name = {"sigmoid_tile_init();", fmt::format("sigmoid_tile({});", idst)};
            break;
        case UnaryOpType::LOG: op_init_and_name = {"log_tile_init();", fmt::format("log_tile({});", idst)}; break;
        case UnaryOpType::TANH: op_init_and_name = {"tanh_tile_init();", fmt::format("tanh_tile({});", idst)}; break;
        case UnaryOpType::SIGNBIT:
            op_init_and_name = {"signbit_tile_init();", fmt::format("signbit_tile({});", idst)};
            break;
        case UnaryOpType::FLOOR: op_init_and_name = {"floor_tile_init();", fmt::format("floor_tile({});", idst)}; break;
        case UnaryOpType::SIN: op_init_and_name = {"sin_tile_init();", fmt::format("sin_tile({});", idst)}; break;
        case UnaryOpType::COS: op_init_and_name = {"cos_tile_init();", fmt::format("cos_tile({});", idst)}; break;
        case UnaryOpType::ISFINITE:
            op_init_and_name = {"isfinite_tile_init();", fmt::format("isfinite_tile({});", idst)};
            break;
        case UnaryOpType::ISINF: op_init_and_name = {"isinf_tile_init();", fmt::format("isinf_tile({});", idst)}; break;
        case UnaryOpType::ISPOSINF:
            op_init_and_name = {"isposinf_tile_init();", fmt::format("isposinf_tile({});", idst)};
            break;
        case UnaryOpType::ISNEGINF:
            op_init_and_name = {"isneginf_tile_init();", fmt::format("isneginf_tile({});", idst)};
            break;
        case UnaryOpType::ISNAN: op_init_and_name = {"isnan_tile_init();", fmt::format("isnan_tile({});", idst)}; break;
        case UnaryOpType::LOGICAL_NOT_UNARY:
            op_init_and_name = {"logical_not_unary_tile_init();", fmt::format("logical_not_unary_tile({});", idst)};
            break;
        case UnaryOpType::I0: op_init_and_name = {"i0_tile_init();", fmt::format("i0_tile({});", idst)}; break;
        case UnaryOpType::ERFINV:
            op_init_and_name = {"erfinv_tile_init();", fmt::format("erfinv_tile({});", idst)};
            break;
        case UnaryOpType::LOG10:
            // log10[x] = log[x]/log[10] = log[x]*0.4342944819032518; FP32@U32 0x3ede5bd9; FP16@U16 0x36f3;
            op_init_and_name = {"log_with_base_tile_init();", fmt::format("log_with_base_tile({}, 0x36f3u);", idst)};
            break;
            break;
        case UnaryOpType::LOG2:  // log2[x] = log[x]*1.4426950408889634f; FP32@U32 0x3fb8aa3b; FP16@U16 0x3dc5;
            op_init_and_name = {"log_with_base_tile_init();", fmt::format("log_with_base_tile({}, 0x3dc5u);", idst)};
            break;
            break;
        case UnaryOpType::ABS: op_init_and_name = {"abs_tile_init();", fmt::format("abs_tile({});", idst)}; break;
        case UnaryOpType::SIGN: op_init_and_name = {"sign_tile_init();", fmt::format("sign_tile({});", idst)}; break;
        case UnaryOpType::SQUARE:
            op_init_and_name = {"square_tile_init();", fmt::format("square_tile({});", idst)};
            break;
        case UnaryOpType::TILED_PROD:
            op_init_and_name = {"tiled_prod_tile_init();", fmt::format("tiled_prod_tile({});", idst)};
            break;
        case UnaryOpType::EQZ: op_init_and_name = {"eqz_tile_init();", fmt::format("eqz_tile({});", idst)}; break;
        case UnaryOpType::NEZ: op_init_and_name = {"nez_tile_init();", fmt::format("nez_tile({});", idst)}; break;
        case UnaryOpType::LTZ: op_init_and_name = {"ltz_tile_init();", fmt::format("ltz_tile({});", idst)}; break;
        case UnaryOpType::GTZ: op_init_and_name = {"gtz_tile_init();", fmt::format("gtz_tile({});", idst)}; break;
        case UnaryOpType::LEZ: op_init_and_name = {"lez_tile_init();", fmt::format("lez_tile({});", idst)}; break;
        case UnaryOpType::GEZ: op_init_and_name = {"gez_tile_init();", fmt::format("gez_tile({});", idst)}; break;
        case UnaryOpType::EXP2: op_init_and_name = {"exp2_tile_init();", fmt::format("exp2_tile({});", idst)}; break;
        case UnaryOpType::EXPM1: op_init_and_name = {"expm1_tile_init();", fmt::format("expm1_tile({});", idst)}; break;
        case UnaryOpType::ASIN: op_init_and_name = {"asin_tile_init();", fmt::format("asin_tile({});", idst)}; break;
        case UnaryOpType::ACOS: op_init_and_name = {"acos_tile_init();", fmt::format("acos_tile({});", idst)}; break;
        case UnaryOpType::ATAN: op_init_and_name = {"atan_tile_init();", fmt::format("atan_tile({});", idst)}; break;
        case UnaryOpType::TAN: op_init_and_name = {"tan_tile_init();", fmt::format("tan_tile({});", idst)}; break;
        case UnaryOpType::SILU: op_init_and_name = {"silu_tile_init();", fmt::format("silu_tile({});", idst)}; break;
        case UnaryOpType::IDENTITY:
            op_init_and_name = {"identity_tile_init();", fmt::format("identity_tile({});", idst)};
            break;
        case UnaryOpType::IDENTITY_UINT32:
            op_init_and_name = {"identity_tile_init();", fmt::format("identity_tile_uint32({});", idst)};
            break;
        case UnaryOpType::RELU6:
            op_init_and_name = {"relu_max_tile_init();", fmt::format("relu_max_tile({}, 0x40c00000u);", idst)};
            break;
        case UnaryOpType::NEG:
            op_init_and_name = {"negative_tile_init();", fmt::format("negative_tile({});", idst)};
            break;
        default: TT_ASSERT(false && "Undefined non-parametrized op type");
    }
    return op_init_and_name;
}

bool get_op_approx_mode(UnaryOpType op_type) {
    switch (op_type) {
        default: return false;
    }
}

std::map<string, string> get_defines_impl(
    UnaryOpType op_type,
    const std::vector<float>& params,
    std::string idst,
    std::string init_def,
    std::string func_def) {
    std::pair<string, string> op_init_and_name = get_op_init_and_func(op_type, params, idst);
    std::map<string, string> defines = {{init_def, op_init_and_name.first}, {func_def, op_init_and_name.second}};
    update_macro_defines(op_type, defines);
    return defines;
}

std::map<string, string> get_defines(
    UnaryOpType op_type, std::optional<std::vector<float>> params, std::string id, std::string idst) {
    std::string init_def = fmt::format("SFPU_OP_INIT_{}", id);
    std::string func_def = fmt::format("SFPU_OP_FUNC_{}", id);
    return get_defines_impl(
        op_type, params.has_value() ? params.value() : std::vector<float>{}, idst, init_def, func_def);
}

std::pair<string, string> get_op_init_and_func(UnaryOpType op_type, std::vector<float> params, std::string idst) {
    return params.size() > 0 ? get_op_init_and_func_parameterized(op_type, params, idst)
                             : get_op_init_and_func_default(op_type, idst);
}

std::map<string, string> get_block_defines(
    const std::vector<UnaryWithParam>& op_chain, std::string block_id, std::string idst) {
    std::vector<std::pair<string, string>> op_init_and_name;
    std::map<string, string> block_defines;
    std::string block_define = "";
    for (uint32_t i = 0; i < op_chain.size(); i++) {
        std::string init_def = fmt::format("SFPU_OP_CHAIN_{}_INIT_{}", block_id, i);
        std::string func_def = fmt::format("SFPU_OP_CHAIN_{}_FUNC_{}", block_id, i);
        block_define += init_def + " " + func_def + " ";
        block_defines.merge(get_defines_impl(op_chain[i].op_type, op_chain[i].params, idst, init_def, func_def));
    }
    block_defines[fmt::format("SFPU_OP_CHAIN_{}", block_id)] = block_define;
    return block_defines;
}

}  // namespace utils

// namespace tt {

// namespace tt_metal {

inline void validate_supported_arch(::tt::ARCH arch, UnaryOpType op_type) {
    switch (op_type) {
        case UnaryOpType::REMAINDER:
        case UnaryOpType::FLOOR:
        case UnaryOpType::LEFT_SHIFT:
        case UnaryOpType::RIGHT_SHIFT:
            TT_FATAL(arch == ::tt::ARCH::WORMHOLE_B0, "Op is only supported on Wormhole");
            break;
        default: return;
    }
}

<<<<<<< HEAD
void Unary::validate_with_output_tensors(const std::vector<Tensor> &input_tensors, const std::vector<std::optional<Tensor>> &output_tensors) const {
=======
void EltwiseUnary::validate_with_output_tensors(
    const std::vector<Tensor>& input_tensors, const std::vector<std::optional<Tensor>>& output_tensors) const {
>>>>>>> 64b687f8
    const auto& input_tensor_a = input_tensors.at(0);
    auto out_mem_config = (!output_tensors.empty() && output_tensors.at(0).has_value())
                              ? output_tensors.at(0).value().memory_config()
                              : this->output_mem_config;

    auto arch = input_tensor_a.device()->arch();
    for (const auto& unary_op : this->op_chain) {
        validate_supported_arch(arch, unary_op.op_type);
    }
    TT_FATAL(input_tensor_a.storage_type() == StorageType::DEVICE, "Operands to eltwise unary need to be on device!");
    TT_FATAL(
        input_tensor_a.buffer() != nullptr, "Operands to eltwise unary need to be allocated in buffers on device!");
    TT_FATAL(
        input_tensor_a.memory_config().memory_layout == out_mem_config.memory_layout,
        "Input and output memory layout must match");
    if (!input_tensor_a.is_sharded()) {
        TT_FATAL((input_tensor_a.get_layout() == Layout::TILE), "Inputs to eltwise unary must be tilized");
        TT_FATAL(
            input_tensor_a.memory_config().memory_layout == TensorMemoryLayout::INTERLEAVED,
            "Interleaved memory layout supported");
    }
    if (!output_tensors.empty() && output_tensors.at(0).has_value()) {
        const auto output_shape_required = this->compute_output_shapes(input_tensors);
        const auto& out_tensor = output_tensors.at(0).value();
        TT_FATAL(
            out_tensor.get_legacy_shape() == output_shape_required.at(0),
            fmt::format(
                "The input tensors need a shape of {}, however the output tensor is only {}",
                output_shape_required,
                out_tensor.get_legacy_shape()));
    }

    if (!output_tensors.empty()) {
        TT_FATAL(output_tensors.size() == 1, "Must have 1 output tensors");
    }
}

std::vector<tt::tt_metal::Shape> Unary::compute_output_shapes(const std::vector<Tensor>& input_tensors) const {
    const auto& input_tensor = input_tensors.at(0);
    return {input_tensor.get_legacy_shape()};
}

<<<<<<< HEAD
std::vector<Tensor> Unary::create_output_tensors(const std::vector<Tensor>& input_tensors, const std::vector<std::optional<Tensor>>& output_tensors) const {
    if(!output_tensors.empty() && output_tensors.at(0).has_value()){
=======
std::vector<Tensor> EltwiseUnary::create_output_tensors(
    const std::vector<Tensor>& input_tensors, const std::vector<std::optional<Tensor>>& output_tensors) const {
    if (!output_tensors.empty() && output_tensors.at(0).has_value()) {
>>>>>>> 64b687f8
        return {output_tensors.at(0).value()};
    }

    const auto& input_tensor = input_tensors.at(0);
    if (this->output_mem_config.is_sharded()) {
        // Shape output_shape = compute_output_shapes(input_tensors).at(0);
        return {create_device_tensor(
            this->compute_output_shapes(input_tensors).at(0),
            this->output_dtype,
            input_tensor.get_layout(),
            input_tensor.device(),
            this->output_mem_config)};
    }
    return tt::tt_metal::operation::generic_create_output_tensors(
        *this, input_tensors, this->output_dtype, Layout::TILE, this->output_mem_config);
}

operation::ProgramWithCallbacks Unary::create_program(
    const std::vector<Tensor>& input_tensors, std::vector<Tensor>& output_tensors) const {
    const auto& input_tensor = input_tensors.at(0);
    auto& output_tensor = output_tensors.at(0);

    auto parallelization_strategy = this->get_parallelization_strategy(input_tensors);
    switch (parallelization_strategy) {
        case UnaryOpParallelizationStrategy::SHARDED_MULTI_CORE:
<<<<<<< HEAD
            return detail::unary_sharded(input_tensor, output_tensor, this->op_chain, this->fp32_dest_acc_en, this->preserve_fp32_precision);
        case UnaryOpParallelizationStrategy::MULTI_CORE:
        default: return detail::unary_multi_core(input_tensor, output_tensor, this->op_chain, this->fp32_dest_acc_en, this->preserve_fp32_precision);
=======
            return eltwise_unary_sharded(
                input_tensor, output_tensor, this->op_chain, this->fp32_dest_acc_en, this->preserve_fp32_precision);
        case UnaryOpParallelizationStrategy::MULTI_CORE:
        default:
            return eltwise_unary_multi_core(
                input_tensor, output_tensor, this->op_chain, this->fp32_dest_acc_en, this->preserve_fp32_precision);
>>>>>>> 64b687f8
    }
}

UnaryOpParallelizationStrategy Unary::get_parallelization_strategy(
    const std::vector<Tensor>& input_tensors) const {
    const auto& input_tensor = input_tensors.at(0);
    if (input_tensor.is_sharded())
        return UnaryOpParallelizationStrategy::SHARDED_MULTI_CORE;
    else {
        return UnaryOpParallelizationStrategy::MULTI_CORE;
    }
}

const tt::tt_metal::operation::Hash Unary::compute_program_hash(const std::vector<Tensor>& input_tensors) const {
    const auto& input_tensor = input_tensors.at(0);
    const auto& input_shape = input_tensor.legacy_shape();

    tt::tt_metal::operation::Hash hash = operation::hash_operation<Unary>(
        compute_volume(input_shape),
        input_tensor.dtype(),
        std::get<DeviceStorage>(input_tensor.storage()).memory_config(),
        this->output_mem_config);

    for (const auto& unary_with_param_op : this->op_chain) {
        hash = tt::stl::hash::hash_objects(hash, unary_with_param_op.op_type);
        if (unary_with_param_op.has_parameter()) {
            hash = tt::stl::hash::hash_objects(hash, unary_with_param_op.params);
        }
    }
    return hash;
}

// }  // namespace tt_metal

// }  // namespace tt

}  // namespace ttnn::operations::unary<|MERGE_RESOLUTION|>--- conflicted
+++ resolved
@@ -2,14 +2,10 @@
 //
 // SPDX-License-Identifier: Apache-2.0
 
-// #include "tt_dnn/op_library/eltwise_unary/eltwise_unary_op.hpp"
-<<<<<<< HEAD
-=======
 #include "unary_op.hpp"
->>>>>>> 64b687f8
-
-#include "eltwise_unary_op_multi_core.hpp"
-#include "eltwise_unary_op_sharded.hpp"
+
+#include "unary_program_factory_multicore.hpp"
+#include "unary_program_factory_sharded.hpp"
 #include "third_party/magic_enum/magic_enum.hpp"
 
 #include "tt_eager/tensor/tensor_utils.hpp"
@@ -17,13 +13,8 @@
 #include "tt_metal/host_api.hpp"
 #include "tt_metal/tools/profiler/op_profiler.hpp"
 
-#include "unary_op.hpp"
-#include "unary_program_factory_multicore.cpp"
-#include "unary_program_factory_sharded.cpp"
 
 namespace ttnn::operations::unary {
-
-// using namespace tt::constants;
 
 namespace utils {
 
@@ -355,9 +346,6 @@
 
 }  // namespace utils
 
-// namespace tt {
-
-// namespace tt_metal {
 
 inline void validate_supported_arch(::tt::ARCH arch, UnaryOpType op_type) {
     switch (op_type) {
@@ -371,12 +359,7 @@
     }
 }
 
-<<<<<<< HEAD
 void Unary::validate_with_output_tensors(const std::vector<Tensor> &input_tensors, const std::vector<std::optional<Tensor>> &output_tensors) const {
-=======
-void EltwiseUnary::validate_with_output_tensors(
-    const std::vector<Tensor>& input_tensors, const std::vector<std::optional<Tensor>>& output_tensors) const {
->>>>>>> 64b687f8
     const auto& input_tensor_a = input_tensors.at(0);
     auto out_mem_config = (!output_tensors.empty() && output_tensors.at(0).has_value())
                               ? output_tensors.at(0).value().memory_config()
@@ -419,20 +402,13 @@
     return {input_tensor.get_legacy_shape()};
 }
 
-<<<<<<< HEAD
 std::vector<Tensor> Unary::create_output_tensors(const std::vector<Tensor>& input_tensors, const std::vector<std::optional<Tensor>>& output_tensors) const {
     if(!output_tensors.empty() && output_tensors.at(0).has_value()){
-=======
-std::vector<Tensor> EltwiseUnary::create_output_tensors(
-    const std::vector<Tensor>& input_tensors, const std::vector<std::optional<Tensor>>& output_tensors) const {
-    if (!output_tensors.empty() && output_tensors.at(0).has_value()) {
->>>>>>> 64b687f8
         return {output_tensors.at(0).value()};
     }
 
     const auto& input_tensor = input_tensors.at(0);
     if (this->output_mem_config.is_sharded()) {
-        // Shape output_shape = compute_output_shapes(input_tensors).at(0);
         return {create_device_tensor(
             this->compute_output_shapes(input_tensors).at(0),
             this->output_dtype,
@@ -452,18 +428,9 @@
     auto parallelization_strategy = this->get_parallelization_strategy(input_tensors);
     switch (parallelization_strategy) {
         case UnaryOpParallelizationStrategy::SHARDED_MULTI_CORE:
-<<<<<<< HEAD
             return detail::unary_sharded(input_tensor, output_tensor, this->op_chain, this->fp32_dest_acc_en, this->preserve_fp32_precision);
         case UnaryOpParallelizationStrategy::MULTI_CORE:
         default: return detail::unary_multi_core(input_tensor, output_tensor, this->op_chain, this->fp32_dest_acc_en, this->preserve_fp32_precision);
-=======
-            return eltwise_unary_sharded(
-                input_tensor, output_tensor, this->op_chain, this->fp32_dest_acc_en, this->preserve_fp32_precision);
-        case UnaryOpParallelizationStrategy::MULTI_CORE:
-        default:
-            return eltwise_unary_multi_core(
-                input_tensor, output_tensor, this->op_chain, this->fp32_dest_acc_en, this->preserve_fp32_precision);
->>>>>>> 64b687f8
     }
 }
 
@@ -496,8 +463,5 @@
     return hash;
 }
 
-// }  // namespace tt_metal
-
-// }  // namespace tt
 
 }  // namespace ttnn::operations::unary