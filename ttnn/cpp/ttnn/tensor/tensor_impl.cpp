--- conflicted
+++ resolved
@@ -47,68 +47,6 @@
     }
 }
 
-<<<<<<< HEAD
-=======
-uint32_t get_page_size(DataType dtype, Layout layout, uint32_t total_size_bytes, const ttnn::SimpleShape& shape, const std::optional<Tile>& tile) {
-    uint32_t page_size = 0;
-    const auto tile_HW = tile.has_value() ? tile->get_tile_hw() : constants::TILE_HW;
-    const auto bfloat8b_tile_HW = tile.has_value() ? tile_HW + 64 : constants::BFLOAT8_B_TILE_HW;
-    const auto bfloat4b_tile_HW = tile.has_value() ? tile_HW / 2 + 64 : constants::BFLOAT4_B_TILE_HW;
-    switch (layout) {
-        case Layout::ROW_MAJOR: {
-            uint32_t size_of_element = element_size_bytes(dtype);
-            uint32_t W = shape.rank() == 0 ? 1 : shape[-1];
-            page_size = W * size_of_element;
-        } break;
-        case Layout::TILE: {
-            // TODO: Update to be generic for data type (issue 462)
-            switch (dtype) {
-                case DataType::BFLOAT16: {
-                    // Float is converted to bfloat16 before being written to device
-                    uint32_t size_of_element = element_size_bytes(DataType::BFLOAT16);
-                    page_size = tile_HW * size_of_element;
-                } break;
-                case DataType::FLOAT32: {
-                    uint32_t size_of_element = element_size_bytes(DataType::FLOAT32);
-                    page_size = tile_HW * size_of_element;
-                } break;
-                case DataType::UINT32:
-                case DataType::INT32:
-                case DataType::UINT16:
-                case DataType::UINT8:{
-                    uint32_t size_of_element = element_size_bytes(dtype);
-                    page_size = tile_HW * size_of_element;
-                } break;
-                case DataType::BFLOAT4_B: {
-                    page_size = bfloat4b_tile_HW;
-                } break;
-                case DataType::BFLOAT8_B: {
-                    page_size = bfloat8b_tile_HW;
-                } break;
-                default: TT_ASSERT(false && "Unsupported data type!");
-            }
-            TT_ASSERT(page_size == 0 ? total_size_bytes == 0 : total_size_bytes % page_size == 0);
-        } break;
-        default: TT_ASSERT(false && "Unsupported layout to write to device");
-    }
-    return page_size;
-}
-
-std::array<uint32_t, 2> get_sharded_page_shape(Layout layout, DataType dtype, std::array<uint32_t, 2> shard_shape, const std::optional<Tile>& tile) {
-    // Physical limitation in FD for now
-    switch (layout) {
-        case Layout::ROW_MAJOR:
-            // TODO: Explore valid page shapes other than 1,W
-            return {1, shard_shape[1]};
-        case Layout::TILE: {
-            auto tile_shape = tile.value_or(Tile{{constants::TILE_HEIGHT, constants::TILE_WIDTH}}).get_tile_shape();
-            return {tile_shape[0], tile_shape[1]};
-        }
-        default: TT_THROW("Unsupported layout to write to device");
-    }
-}
-
->>>>>>> af831359
 void validate_sharded_buffer_allocation(
     const ttnn::SimpleShape& shape,
     Layout layout,
@@ -185,53 +123,13 @@
     }
 }
 
-<<<<<<< HEAD
 DeviceBuffer allocate_buffer_on_device(Device* device, const ttnn::SimpleShape& shape, const TensorLayout& layout) {
     auto buffer_size_bytes = layout.get_packed_buffer_size_bytes(shape);
     auto page_size_bytes = layout.get_page_size_bytes(shape);
     auto shard_spec_buffer = layout.get_shard_spec_buffer(shape);
     auto memory_config = layout.get_memory_config();
-=======
-namespace detail {
-
-DeviceBuffer allocate_interleaved_buffer_on_device(
-    size_t buffer_size_bytes,
-    Device* device,
-    const ttnn::SimpleShape& shape,
-    DataType data_type,
-    Layout layout,
-    const MemoryConfig& memory_config,
-    const std::optional<Tile>& tile) {
-    uint32_t page_size = get_page_size(data_type, layout, buffer_size_bytes, shape, tile);
-    return Buffer::create(device, buffer_size_bytes, page_size, memory_config.buffer_type);
-}
-
-DeviceBuffer allocate_contiguous_buffer_on_device(
-    size_t buffer_size_bytes, Device* device, const MemoryConfig& memory_config) {
-    return Buffer::create(device, buffer_size_bytes, buffer_size_bytes, memory_config.buffer_type);
-}
-
-DeviceBuffer allocate_sharded_buffer_on_device(
-    size_t buffer_size_bytes,
-    Device* device,
-    const ttnn::SimpleShape& shape,
-    DataType data_type,
-    Layout layout,
-    const ShardSpecBuffer& shard_params,
-    const MemoryConfig& memory_config,
-    const std::optional<Tile>& tile) {
-    validate_sharded_buffer_allocation(shape, layout, data_type, shard_params, memory_config, tile);
-    const auto& page_shape = ttnn::SimpleShape(shard_params.page_shape);
-    uint32_t page_size = get_page_size(data_type, layout, buffer_size_bytes, page_shape, tile);
-
-    return Buffer::create(
-        device, buffer_size_bytes, page_size, memory_config.buffer_type, memory_config.memory_layout, shard_params);
-}
-
-}  // namespace detail
->>>>>>> af831359
-
-    return std::make_shared<Buffer>(device, buffer_size_bytes, page_size_bytes, memory_config.buffer_type, memory_config.memory_layout, shard_spec_buffer);
+
+    return Buffer::create(device, buffer_size_bytes, page_size_bytes, memory_config.buffer_type, memory_config.memory_layout, shard_spec_buffer);
 }
 
 void validate_on_device_dtype_and_layout(Device* device, const ttnn::SimpleShape& shape, DataType dtype, Layout layout) {
